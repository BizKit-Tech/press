--- conflicted
+++ resolved
@@ -178,7 +178,6 @@
 		error() {
 			return this.$resources.errors?.data?.[0] ?? null;
 		},
-<<<<<<< HEAD
 		alertMessage() {
 			if (!this.deploy) {
 				return null;
@@ -187,7 +186,8 @@
 			if (this.deploy.retry_count > 0 && this.deploy.status === 'Scheduled') {
 				return 'Previous deploy failed, re-deploy will be attempted soon';
 			}
-=======
+			return null;
+		},
 		dropdownOptions() {
 			return [
 				{
@@ -202,7 +202,6 @@
 					}
 				}
 			].filter(option => option.condition?.() ?? true);
->>>>>>> a134e570
 		}
 	},
 	methods: {
