--- conflicted
+++ resolved
@@ -59,7 +59,6 @@
 			component: () => import('./pages/NewBench.vue')
 		},
 		{
-<<<<<<< HEAD
 			path: '/settings',
 			name: 'Settings',
 			redirect: { name: 'ProfileSettings' },
@@ -96,8 +95,7 @@
 				},
 			]
 		},
-		...generateRoutes()
-=======
+		{
 			name: 'NewAppSite',
 			path: '/new-app-site',
 			component: () => import('./pages/NewAppSite.vue')
@@ -108,7 +106,6 @@
 			name: '404',
 			component: () => import('../src/views/general/404.vue')
 		}
->>>>>>> c41a8d14
 	]
 });
 
@@ -126,13 +123,14 @@
 		let onboardingRoute = $team.doc.onboarding.saas_site_request
 			? 'NewAppSite'
 			: 'Welcome';
+
 		if (onboardingIncomplete && to.name != onboardingRoute) {
 			next({ name: onboardingRoute });
 			return;
 		}
 
-		if (to.name == onboardingRoute && onboardingComplete) {
-			next({ name: 'Home' });
+		if (onboardingComplete && to.name == onboardingRoute) {
+			next({ name: 'Site List' });
 			return;
 		}
 
