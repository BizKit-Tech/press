--- conflicted
+++ resolved
@@ -53,12 +53,13 @@
 					disabled
 				},
 				{
-<<<<<<< HEAD
 					name: 'Marketplace',
 					icon: () => h(Package),
 					route: '/marketplace',
 					isActive: routeName.startsWith('Marketplace'),
-=======
+          disabled
+        },
+        {
 					name: 'Servers',
 					icon: () => h(Server),
 					route: '/servers',
@@ -66,7 +67,6 @@
 						['New Server', 'NewServerBench'].includes(routeName) ||
 						routeName.startsWith('Database Server') ||
 						routeName.startsWith('Server'),
->>>>>>> 863d0189
 					disabled
 				},
 				{
