--- conflicted
+++ resolved
@@ -172,12 +172,7 @@
 		}
 	},
 	mounted() {
-<<<<<<< HEAD
-		if (this.options.list) return {}
-		onDocUpdate(this.$socket, this.list.doctype, () => {
-			this.list.reload();
-		});
-=======
+		if (this.options.list) return
 		if (this.options.doctype) {
 			let doctype = this.options.doctype;
 			if (subscribed[doctype]) return;
@@ -203,7 +198,6 @@
 			this.$socket.emit('doctype_unsubscribe', doctype);
 			subscribed[doctype] = false;
 		}
->>>>>>> 03752a3a
 	},
 	computed: {
 		list() {
