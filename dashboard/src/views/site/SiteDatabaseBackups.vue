<template>
	<Card
		v-if="site"
		title="Backups"
		subtitle="Backups are enabled and are scheduled to run every six hours."
	>
		<template #actions>
			<Button
				v-if="site?.status === 'Active' || site?.status === 'Suspended'"
				@click="$resources.scheduleBackup.fetch()"
				:loading="$resources.scheduleBackup.loading"
			>
				Schedule a backup now
			</Button>
			<Dialog
				:options="{
					title: 'Cannot Backup Site'
				}"
				v-model="showBackupDialog"
			>
				<template v-slot:body-content>
					<p class="text-base">
						You cannot take more than 3 backups after site suspension
					</p>
				</template>
			</Dialog>
			<Dialog
				:options="{ title: 'Restore Backup on Another Site' }"
				v-model="showRestoreOnAnotherSiteDialog"
			>
				<template v-slot:body-content>
					<p class="text-base">
						Select the site where you want to restore the backup
					</p>
					<SiteRestoreSelector
						:sites="
							$resources.sites.data.filter(site => site.name !== this.site.name)
						"
						:selectedSite="selectedSite"
						@update:selectedSite="value => (selectedSite = value)"
					/>
					<div v-if="selectedSite" class="mt-4">
						<p class="text-base">
							Are you sure you want to restore the backup from
							<b>{{ site?.name }}</b> taken on
							<b>{{ formatDate(backupToRestore.creation) }}</b> to your site
							<b>{{ selectedSite.name }}</b
							>?
						</p>
					</div>
					<ErrorMessage
						class="mt-2"
						:message="restoreOnAnotherSiteErrorMessage"
					/>
				</template>
				<template v-slot:actions>
					<Button
						appearance="primary"
						v-if="selectedSite"
						@click="restoreOffsiteBackupOnAnotherSite(backupToRestore)"
					>
						Restore
					</Button>
					<Button @click="showRestoreOnAnotherSiteDialog = false">
						Cancel
					</Button>
				</template>
			</Dialog>
		</template>
		<div class="divide-y" v-if="backups.data.length">
			<div
				class="flex items-center justify-between py-2"
				v-for="backup in backups.data"
				:key="backup.database_url"
			>
				<div class="text-base">
					<span
						v-if="backup.status === 'Success'"
						class="flex items-center justify-between"
					>
						<span>
							Backup on <FormatDate>{{ backup.creation }}</FormatDate>
						</span>
					</span>
					<span v-else> Performing Backup... </span>
				</div>
				<div class="flex items-center space-x-2">
					<Badge v-if="backup.offsite" label="Offsite" theme="green" />
					<Dropdown :options="dropdownItems(backup)">
						<template v-slot="{ open }">
							<Button icon="more-horizontal" />
						</template>
					</Dropdown>
				</div>
			</div>
		</div>
		<div class="mt-2 text-base text-gray-600" v-else>
			<Button
				v-if="$resources.backups.loading"
				:loading="true"
				loading-text="Loading"
			/>
			<span v-else> No backups found </span>
		</div>
	</Card>
</template>
<script>
import SiteRestoreSelector from '@/components/SiteRestoreSelector.vue';

export default {
	name: 'SiteDatabaseBackups',
	props: ['site'],
	components: {
		SiteRestoreSelector
	},
	data() {
		return {
			isRestorePending: false,
			backupToRestore: null,
			showBackupDialog: false,
			showRestoreOnAnotherSiteDialog: false,
			restoreOnAnotherSiteErrorMessage: null,
			selectedSite: null
		};
	},
	resources: {
		sites() {
			return {
				method: 'press.api.site.all',
				default: [],
				auto: true
			};
		},
		backups() {
			return {
				method: 'press.api.site.backups',
				params: {
					name: this.site?.name
				},
				default: [],
				auto: true
			};
		},
		scheduleBackup() {
			return {
				method: 'press.api.site.backup',
				params: {
					name: this.site?.name,
					with_files: true
				},
				onSuccess: () => {
					this.$resources.backups.reload();
				},
				onError: () => {
					this.showBackupDialog = true;
				}
			};
		}
	},
	mounted() {
		this.$socket.on('agent_job_update', data => {
			if (data.site === this.site.name && data.name === 'Backup Site') {
				if (data.status === 'Success') {
					this.$resources.backups.reload();
				}
			}
		});
	},
	computed: {
		backups() {
			return this.$resources.backups;
		}
	},
	methods: {
		dropdownItems(backup) {
			return [
				{
					group: 'Download',
					items: [
						{
							label: `Database (${this.formatBytes(
								backup.database_size || 0
							)})`,
							onClick: () => {
								this.downloadBackup(
									backup.name,
									'database',
									backup.database_url,
									backup.offsite
								);
							}
						},
						{
							label: `Public Files (${this.formatBytes(
								backup.public_size || 0
							)})`,
							condition: () => backup.public_file,
							onClick: () => {
								this.downloadBackup(
									backup.name,
									'public',
									backup.public_url,
									backup.offsite
								);
							}
						},
						{
							label: `Private Files (${this.formatBytes(
								backup.private_size || 0
							)})`,
							condition: () => backup.private_file,
							onClick: () => {
								this.downloadBackup(
									backup.name,
									'private',
									backup.private_url,
									backup.offsite
								);
							}
						},
						{
							label: `Site Config (${this.formatBytes(
								backup.config_file_size || 0
							)})`,
							condition: () => backup.config_file_size,
							onClick: () => {
								this.downloadBackup(
									backup.name,
									'config',
									backup.config_file_url,
									backup.offsite
								);
							}
						}
					]
				},
				{
					group: 'Restore',
					condition: () => backup.offsite,
					items: [
						{
							label: 'Restore Backup',
							onClick: () => {
								this.$confirm({
									title: 'Restore Backup',
									// prettier-ignore
									message: `Are you sure you want to restore your site to <b>${this.formatDate(backup.creation)}</b>?`,
									actionLabel: 'Restore',
									action: closeDialog => {
										closeDialog();
										this.restoreOffsiteBackup(backup);
									}
								});
							}
						},
						{
							label: 'Restore Backup on Another Site',
							handler: () => {
								this.showRestoreOnAnotherSiteDialog = true;
								this.backupToRestore = backup;
							}
						}
					]
				}
			].filter(d => (d.condition ? d.condition() : true));
		},
		async downloadBackup(name, file, database_url, offsite) {
			let link = offsite
				? await this.$call('press.api.site.get_backup_link', {
						name: this.site.name,
						backup: name,
						file: file
				  })
				: database_url;
			window.open(link);
		},
		async restoreOffsiteBackup(backup) {
			this.isRestorePending = true;
			this.$call('press.api.site.restore', {
				name: this.site.name,
				files: {
					database: backup.remote_database_file,
					public: backup.remote_public_file,
					private: backup.remote_private_file
				}
			}).then(() => {
				this.isRestorePending = false;
				this.$router.push(`/sites/${this.site.name}/jobs`);
				setTimeout(() => {
					window.location.reload();
				}, 1000);
			});
<<<<<<< HEAD
=======
		},
		async restoreOffsiteBackupOnAnotherSite(backup) {
			this.isRestorePending = true;
			this.$call('press.api.site.restore', {
				name: this.selectedSite.name,
				files: {
					database: backup.remote_database_file,
					public: backup.remote_public_file,
					private: backup.remote_private_file
				}
			})
				.then(() => {
					this.isRestorePending = false;
					this.showRestoreOnAnotherSiteDialog = false;
					this.$router.push(`/sites/${this.selectedSite.name}/jobs`);
					setTimeout(() => {
						window.location.reload();
					}, 1000);
				})
				.catch(error => {
					this.restoreOnAnotherSiteErrorMessage = error;
				});
		},
		showDialog() {
			this.showBackupDialog = true;
>>>>>>> 8718b71f
		}
	}
};
</script><|MERGE_RESOLUTION|>--- conflicted
+++ resolved
@@ -290,8 +290,6 @@
 					window.location.reload();
 				}, 1000);
 			});
-<<<<<<< HEAD
-=======
 		},
 		async restoreOffsiteBackupOnAnotherSite(backup) {
 			this.isRestorePending = true;
@@ -317,7 +315,6 @@
 		},
 		showDialog() {
 			this.showBackupDialog = true;
->>>>>>> 8718b71f
 		}
 	}
 };
