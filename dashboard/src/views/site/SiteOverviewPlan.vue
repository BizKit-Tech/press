--- conflicted
+++ resolved
@@ -73,9 +73,9 @@
 		</div>
 
 		<Dialog
-<<<<<<< HEAD
 			:options="{
 				title: 'Change Plan',
+        size: '3xl',
 				actions: [
 					{
 						label: 'Submit',
@@ -85,9 +85,7 @@
 					}
 				]
 			}"
-=======
-			:options="{ title: 'Change Plan', size: '3xl' }"
->>>>>>> 2d963c71
+			:options="{ title: 'Change Plan',  }"
 			v-model="showChangePlanDialog"
 		>
 			<template v-slot:body-content>
