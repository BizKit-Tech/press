--- conflicted
+++ resolved
@@ -1,17 +1,5 @@
 <template>
 	<div>
-<<<<<<< HEAD
-		<PageHeader title="Settings" :subtitle="pageSubtitle" />
-		<div class="grid grid-cols-1 gap-5 md:grid-cols-2">
-			<AccountProfile />
-			<AccountTeam />
-			<AccountMembers />
-			<AccountReferral />
-			<AccountEmails />
-			<AccountAPI />
-			<AccountSSHKey />
-			<AccountPartner />
-=======
 		<header class="sticky top-0 z-10 border-b bg-white px-5 pt-2.5">
 			<Breadcrumbs
 				:items="[{ label: 'Settings', route: { name: 'SettingsScreen' } }]"
@@ -20,26 +8,13 @@
 		</header>
 		<div class="mx-auto max-w-4xl py-5">
 			<router-view />
->>>>>>> 99504736
 		</div>
 	</div>
 </template>
 
 <script>
-<<<<<<< HEAD
-import AccountProfile from './AccountProfile.vue';
-import AccountTeam from './AccountTeam.vue';
-import AccountMembers from './AccountMembers.vue';
-import AccountReferral from './AccountReferral.vue';
-import AccountEmails from './AccountEmails.vue';
-import AccountAPI from './AccountAPI.vue';
-import AccountSSHKey from './AccountSSHKey.vue';
-import PageHeader from '@/components/global/PageHeader.vue';
-import AccountPartner from './AccountPartner.vue';
-=======
 import PageHeader from '@/components/PageHeader.vue';
 import Tabs from '@/components/Tabs.vue';
->>>>>>> 99504736
 
 export default {
 	name: 'AccountSettings',
@@ -49,20 +24,8 @@
 		};
 	},
 	components: {
-<<<<<<< HEAD
-		AccountProfile,
-		AccountTeam,
-		AccountMembers,
-		AccountReferral,
-		AccountEmails,
-		AccountAPI,
-		AccountSSHKey,
-		PageHeader,
-		AccountPartner
-=======
 		Tabs,
 		PageHeader
->>>>>>> 99504736
 	},
 	computed: {
 		tabs() {
