<template>
	<div>
		<Section
			title="Backups"
			description="Backups are enabled and are scheduled to run every six hours."
		>
			<SectionCard class="sm:w-2/3">
				<div v-if="backups.data.length">
<<<<<<< HEAD
					<div
						class="block px-6 py-4 hover:bg-gray-50"
=======
					<a
						:href="backup.url"
						target="_blank"
						class="block px-6 py-4 text-base hover:bg-gray-50"
>>>>>>> a8c23627
						v-for="backup in backups.data"
						:key="backup.database_url"
					>
						<div class="w-full">
							<a
								:href="backup.database_url"
								target="_blank"
								class="flex items-baseline justify-between w-full font-semibold my-1"
							>
								<span>{{ backup.database_file || 'Performing backup..' }}</span>
								<span
									class="font-normal text-gray-700"
									v-if="backup.database_size"
								>
									{{ formatBytes(backup.database_size) }}
								</span>
							</a>
							<a
								:href="backup.private_url"
								target="_blank"
								class="flex items-baseline justify-between w-full font-semibold my-1"
								v-if="backup.private_file"
							>
								<span>{{ backup.private_file }}</span>
								<span class="font-normal text-gray-700">{{
									formatBytes(backup.private_size)
								}}</span>
							</a>
							<a
								:href="backup.public_url"
								target="_blank"
								class="flex items-baseline justify-between w-full font-semibold my-1"
								v-if="backup.public_file"
							>
								<span>{{ backup.public_file }}</span>
								<span class="font-normal text-gray-700">{{
									formatBytes(backup.public_size)
								}}</span>
							</a>
							<div class="text-sm text-gray-600" v-if="backup.database_file">
								<FormatDate>{{ backup.creation }}</FormatDate>
							</div>
						</div>
<<<<<<< HEAD
					</div>
=======
					</a>
				</div>
				<div class="px-6 mt-2 text-base text-gray-600" v-else>
					No backups found
>>>>>>> a8c23627
				</div>
				<div class="px-6 mt-2 text-gray-600" v-else>No backups found</div>
				<div class="px-6 mt-4 mb-2">
					<Button
						type="primary"
						@click="$resources.scheduleBackup.fetch()"
						:disabled="$resources.scheduleBackup.loading"
						>Schedule Backup</Button
					>
				</div>
			</SectionCard>
		</Section>
	</div>
</template>

<script>
export default {
	name: 'SiteBackups',
	props: ['site'],
	resources: {
		backups() {
			return {
				method: 'press.api.site.backups',
				params: {
					name: this.site.name
				},
				default: [],
				auto: true
			};
		},
		scheduleBackup() {
			return {
				method: 'press.api.site.backup',
				params: {
					name: this.site.name,
					with_files: true
				},
				onSuccess: () => {
					this.$resources.backups.reload();
				}
			};
		}
	},
	mounted() {
		this.$socket.on('agent_job_update', data => {
			if (data.site === this.site.name && data.name === 'Backup Site') {
				if (data.status === 'Success') {
					this.$resources.backups.reload();
				}
			}
		});
	},
	methods: {
		formatBytes(bytes, decimals = 2) {
			if (bytes === 0) return '0 Bytes';

			const k = 1024;
			const dm = decimals < 0 ? 0 : decimals;
			const sizes = ['Bytes', 'KB', 'MB', 'GB', 'TB', 'PB', 'EB', 'ZB', 'YB'];

			const i = Math.floor(Math.log(bytes) / Math.log(k));

			return parseFloat((bytes / Math.pow(k, i)).toFixed(dm)) + ' ' + sizes[i];
		}
	}
};
</script><|MERGE_RESOLUTION|>--- conflicted
+++ resolved
@@ -6,15 +6,8 @@
 		>
 			<SectionCard class="sm:w-2/3">
 				<div v-if="backups.data.length">
-<<<<<<< HEAD
 					<div
 						class="block px-6 py-4 hover:bg-gray-50"
-=======
-					<a
-						:href="backup.url"
-						target="_blank"
-						class="block px-6 py-4 text-base hover:bg-gray-50"
->>>>>>> a8c23627
 						v-for="backup in backups.data"
 						:key="backup.database_url"
 					>
@@ -22,7 +15,7 @@
 							<a
 								:href="backup.database_url"
 								target="_blank"
-								class="flex items-baseline justify-between w-full font-semibold my-1"
+								class="flex items-baseline justify-between w-full my-1 font-semibold"
 							>
 								<span>{{ backup.database_file || 'Performing backup..' }}</span>
 								<span
@@ -35,7 +28,7 @@
 							<a
 								:href="backup.private_url"
 								target="_blank"
-								class="flex items-baseline justify-between w-full font-semibold my-1"
+								class="flex items-baseline justify-between w-full my-1 font-semibold"
 								v-if="backup.private_file"
 							>
 								<span>{{ backup.private_file }}</span>
@@ -46,7 +39,7 @@
 							<a
 								:href="backup.public_url"
 								target="_blank"
-								class="flex items-baseline justify-between w-full font-semibold my-1"
+								class="flex items-baseline justify-between w-full my-1 font-semibold"
 								v-if="backup.public_file"
 							>
 								<span>{{ backup.public_file }}</span>
@@ -58,16 +51,11 @@
 								<FormatDate>{{ backup.creation }}</FormatDate>
 							</div>
 						</div>
-<<<<<<< HEAD
 					</div>
-=======
-					</a>
 				</div>
 				<div class="px-6 mt-2 text-base text-gray-600" v-else>
 					No backups found
->>>>>>> a8c23627
 				</div>
-				<div class="px-6 mt-2 text-gray-600" v-else>No backups found</div>
 				<div class="px-6 mt-4 mb-2">
 					<Button
 						type="primary"
