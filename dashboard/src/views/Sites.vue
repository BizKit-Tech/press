--- conflicted
+++ resolved
@@ -249,27 +249,12 @@
 				(bench.shared || bench.owned_by_team) && this.sitesShown[bench.name]
 			);
 		},
-<<<<<<< HEAD
 		handleAddPrepaidCreditsSuccess() {
 			this.$resources.latestUnpaidInvoice.reload();
 			showPrepaidCreditsDialog = false;
 		},
 		routeToBench(bench) {
-			let isSystemManager = false;
-			let roles = this.$account.user.roles;
-			for (let role of roles) {
-				if (role.role === 'System Manager') {
-					isSystemManager = true;
-					break;
-				}
-			}
-			let redirectPath = isSystemManager
-				? `app/release-group/${bench.name}`
-				: `dashboard/benches/${bench.name}/overview`;
-=======
-		routeToBench(bench) {
 			let redirectPath = `dashboard/benches/${bench.name}/overview`;
->>>>>>> 00abe36c
 			window.location.href = `/${redirectPath}`;
 		}
 	},
