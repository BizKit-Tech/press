// Copyright (c) 2019, Frappe and contributors
// For license information, please see license.txt

frappe.ui.form.on('Site', {
	onload: function (frm) {
		frm.set_query('bench', function () {
			return {
				filters: {
					server: frm.doc.server,
					status: 'Active',
				},
			};
		});
		frm.set_query('host_name', () => {
			return {
				filters: {
					site: frm.doc.name,
					status: 'Active'
				},
			};
		});
	},
	refresh: async function (frm) {
<<<<<<< HEAD
		// frm.dashboard.set_headline_alert(
		// 	`<div class="container-fluid">
		// 		<div class="row">
		// 			<div class="col-sm-4">CPU Usage: ${frm.doc.current_cpu_usage}%</div>
		// 			<div class="col-sm-4">Database Usage: ${frm.doc.current_database_usage}%</div>
		// 			<div class="col-sm-4">Disk Usage: ${frm.doc.current_disk_usage}%</div>
		// 		</div>
		// 	</div>`
		// );
        let site = frm.get_doc();
        let account = await frappe.call({
            method: 'press.api.account.get'
        }).then(resp => resp.message);

        
=======

        frm.add_custom_button(__('Visit Site'), () => {
            window.open(`https://${frm.doc.name}`);
        });
>>>>>>> ea6f14b3
        frm.add_custom_button(__('Use Dashboard'), () => {
            window.location.href = `/dashboard/sites/${frm.docname}/overview`;
        });
        if (site.status === 'Active') {
            frm.add_custom_button(__('Login as Adminstrator'), () => {
                if(account) {
                    let account = account_res.message;
                    if (site.team === account.team.name) {
                        login_as_admin(site.name);
                    } else {
                        new frappe.ui.Dialog({
                            title: 'Login as Adminstrator',
                            fields: [
                                {
                                    label: 'Please enter reason for this login.',
                                    fieldname: 'reason',
                                    fieldtype: 'Small Text'
                                }
                            ],
                            primary_action_label: 'Login',
                            primary_action(values) {
                                if (values) {
                                    let reason = values.reason;
                                    console.log(reason);
                                    login_as_admin(site.name, reason);
                                } else {
                                    frappe.throw(__('Reason field should not be empty'))
                                }
                                this.hide();
                            }
                        }).show();                    
                    }
                } else {
                    frappe.throw(__("could'nt retrieve account. Check Error Log for more information"));
                }
            });
        }
        frm.add_custom_button(__('Visit Site'), () => {
            window.location.href = `https://${frm.doc.name}`;
        });

		[
			[__('Backup'), 'backup'],
		].forEach(([label, method]) => {
			frm.add_custom_button(
				label,
				() => { frm.call(method).then((r) => frm.refresh()) },
				__('Actions')
			);
		});
		[
			[__('Archive'), 'archive'],
			[__('Cleanup after Archive'), 'cleanup_after_archive'],
			[__('Migrate'), 'migrate'],
			[__('Reinstall'), 'reinstall'],
			[__('Restore'), 'restore_site'],
			[__('Restore Tables'), 'restore_tables'],
			[__('Clear Cache'), 'clear_cache'],
			[__('Update'), 'schedule_update'],
			[__('Deactivate'), 'deactivate'],
			[__('Activate'), 'activate'],
		].forEach(([label, method]) => {
			frm.add_custom_button(
				label,
				() => {
					frappe.confirm(
						`Are you sure you want to ${label.toLowerCase()} this site?`,
						() => frm.call(method).then((r) => frm.refresh())
					);
				},
				__('Actions')
			);
		});
		[
			[__('Suspend'), 'suspend'],
			[__('Unsuspend'), 'unsuspend'],
		].forEach(([label, method]) => {
			frm.add_custom_button(
				label,
				() => {
					frappe.prompt(
						{ fieldtype: 'Data', label: 'Reason', fieldname: 'reason', reqd: 1 },
						({ reason }) => {
							frm.call(method, { reason }).then((r) => frm.refresh());
						},
						__('Provide Reason')
					);
				},
				__('Actions')
			);
		});
		frm.toggle_enable(['host_name'], frm.doc.status === 'Active');

        await Promise.all([
            frappe.require('assets/press/js/utils.js'),
            frappe.require('assets/press/js/ListComponent.js'),
            frappe.require('assets/press/js/SectionHead.js'),
            frappe.require('assets/press/js/ActionBlock.js'),
            frappe.require('assets/press/js/DetailedListComponent.js'),
            frappe.require('assets/press/js/ChartComponent.js'),
            frappe.require('assets/press/js/AwaitedComponent.js')    
        ])
        
        let update_info_fetch = frappe.call({
            method: 'press.api.site.check_for_updates',
            args: { name: frm.docname }
        });
        let overview_fetch = frappe.call({
            method: 'press.api.site.overview',
            args: {name: frm.docname}
        });
        let available_apps_fetch =  frappe.call({
            method: 'press.api.site.available_apps',
            args: { name: frm.docname }
        })
        let backups_fetch = frappe.call({
            method: 'press.api.site.backups',
            args: {name: frm.docname}
        });
        let jobs_fetch = frappe.call({
            method: 'press.api.site.jobs',
            args: {name: frm.docname}
        });
        let logs_fetch = frappe.call({
            method: 'press.api.site.logs',
            args: {name: frm.docname}
        });
        let activities_fetch =  frappe.call({
            method: 'press.api.site.activities',
            args: {name: frm.docname}
        })

        let daily_usage_fetch = Promise.resolve('empty');
        let analytics_fetch = Promise.resolve('empty');

        let analytics_res = {message: ''};
        if (frm.doc.status === 'Active' && 
        (location.hostname === 'frappecloud.com' || 
        location.hostname === 'staging.frappe.cloud')) { // TODO: this is just a hack, need to find a better way
                daily_usage_fetch = frappe.call({
                    method: 'press.api.analytics.daily_usage',
                    args: {
                        name: frm.docname,
                        timezone: moment.tz.guess()
                    }                
                });
                analytics_fetch = await frappe.call({
                    method: 'press.api.analytics.get',
                    args: {
                        name: frm.docname,
                        timezone: moment.tz.guess()
                    },
                });
        }

        // // render
        
        // // tab: Overview 
        clear_block(frm, 'site_activation_block');
        if(site.status === 'Active' && !site.setup_wizard_complete) {
            new ActionBlock(frm.get_field('site_activation_block').$wrapper, {
                title: 'Site Activation',
                description: 'Please login and complete the setup wizard on your site. Analytics will be collected only after setup is complete',
                button: {
                    title: 'Login',
                    onclick: async () => {
                        frappe.call({
                            method: 'press.api.site.login',
                            args: { name: frm.docname }
                        }).then((sid) => {
                            if(sid) {
                                // TODO: this is not working need to fix it
                				window.open(`https://${site.name}/desk?sid=${sid}`, '_blank');
                            }
                        })
                    },
                    tag: 'primary'
                }
            })
        } else {
            frm.get_field('site_activation_block').$wrapper.remove();
        }
        
        clear_block(frm, 'update_alert_block');
        new AwaitedComponent(frm.get_field('update_alert_block').$wrapper, {
            promise: update_info_fetch,
            onload: (update_info_res) => {
                let update_info = update_info_res.message;
                if(update_info.update_available && ['Active', 'Inactive', 'Suspended'].includes(site.status)) {
                    new ActionBlock(frm.get_field('update_alert_block').$wrapper, {
                        title: 'Update Available',
                        description: 'A new update is available for your site. Would you like to update your site now?',
                        button: {
                            title: 'Show updates',
                            onclick: async () => {
                                frappe.call({
                                    method: 'press.api.site.update',
                                    args: {
                                        name: frm.docname,
                                        skip_failing_patches: false // this should be handled properly
                                    }
                                }).then(() => {
                                    frappe.msgprint(__('Site update scheduled successfully!'))
                                })
                            },
                            tag: 'primary'
                        }
                    })
                } else {
                    frm.get_field('update_alert_block').$wrapper.remove();
                    frm.refresh_field('update_alert_block');
                }
            }
        });

        clear_block(frm, 'daily_usage_block');
        new AwaitedComponent(frm.get_field('daily_usage_block').$wrapper, {
            promise: daily_usage_fetch,
            onload: (daily_usage_res) => {
                let chart_data;
                if(daily_usage_res != 'empty') {
                    let daily_usage_data = daily_usage_res.message
                    let data = daily_usage_data.data;
                    let plan_limit = daily_usage_data.plan_limit;
                    let values = data.map(d => d.value / 1000000);
                    chart_data = {
                        labels: format_chart_date(data),
                        datasets: [{ values }],
                        // show daily limit marker if usage crosses 50%
                        yMarkers: values.some(value => value > plan_limit / 2)
                            ? [{ label: 'Daily CPU Time Limit', value: plan_limit }]
                            : null
                    }
                }
                new ChartComponent(frm.get_field('daily_usage_block').$wrapper, {
                    title: 'Daily Usage',
                    data: chart_data,
                    type: 'line',
                    button: {
                        title: 'All analytics',
                        onclick: () => {
                            frm.scroll_to_field('usage_counter_block');
                        }
                    },
                    colors: ['blue']
                });
            },
            onfail: (error) => {
                console.log(error);
            }
        })

        // sec: Recent Activity
        clear_block(frm, 'recent_activity_block');
        new AwaitedComponent(frm.get_field('recent_activity_block').$wrapper, {
            promise: overview_fetch,
            onload: (overview_res) => {
                let recent_activities = remap(overview_res.message.recent_activity, (d) => {
                    return {
                        title: d.action + ' by ' + d.owner,
                        message: format_date_time(d.creation, 1, 1)
                    };
                });
                new SectionHead(frm.get_field('recent_activity_block').$wrapper, {
                    title: 'Recent Activity',
                    button: {
                        title: 'All activity',
                        onclick: () => {
                            frm.scroll_to_field('activity_block');
                        }
                    }
                })
                new ListComponent(frm.get_field('recent_activity_block').$wrapper, {
                    data: recent_activities, 
                    template: title_with_message_and_tag_template
                });
            }
        });

        // sec: Site Info
        clear_block(frm, 'site_info_block');
        frm.set_value('created_on', format_date_time(frm.doc['creation'], 1));
        frm.set_value('last_deployed', format_date_time(frm.doc['creation'], 1));        // TODO: get the actual value
        new ActionBlock(frm.get_field('site_info_block').$wrapper, {
            title: 'Deactivate Site',
            description: "The site will go inactive and won't be publicly accessible",
            button: {
                title: 'Deactivate Site',
                onclick: () => {
                    frappe.confirm(
                        `Are you sure you want to deactivate this site?`,
                        () => frm.call('deactivate').then((r) => frm.refresh())
                    );
                }
            }
        });
        new ActionBlock(frm.get_field('site_info_block').$wrapper, {
            title: 'Drop Site',
            description: "Once you drop site your site, there is no going back",
            button: {
                title: 'Drop Site',
                onclick: () => {
                    frappe.confirm(
                        `Are you sure you want to drop this site?`,
                        () => frm.call('archive').then((r) => frm.refresh())
                    );
                },
                tag: 'danger'
            }
        });

        // sec: Apps
        clear_block(frm, 'site_apps_block');
        new AwaitedComponent(frm.get_field('site_apps_block').$wrapper, {
            promise: Promise.all([
                overview_fetch,
                available_apps_fetch
            ]),
            onload: ([overview_res, available_apps]) => {
                let installed_apps = remap(overview_res.message.installed_apps, (d) => {
                    return {
                        title: d.title,
                        message: d.repository + '/' + d.repository + ':' + d.branch,
                        tag: d.hash.substring(0,7),
                        tag_type: 'indicator-pill blue'
                    };
                });
                new SectionHead(frm.get_field('site_apps_block').$wrapper, {
                    title: 'Apps', 
                    description: 'Apps installed on your site',
                    button: {
                        title: 'Add App', 
                        onclick:  async () => {
                            let apps = [];
                            for(let app of available_apps) {
                                apps.push(app.app);
                            }
                            if(apps.length > 0) {
                                new frappe.ui.form.MultiSelectDialog({
                                    doctype: "App",
                                    target: frm,
                                    setters: {
        
                                    },
                                    add_filters_group: 0,
                                    get_query() {
                                        return {
                                            filters: { name: ['in', apps] }
                                        }
                                    },
                                    async action(selections) {
                                        for(let selection of selections) {
                                            frappe.call({
                                                method: 'press.api.site.install_app',
                                                args: {
                                                    name: frm.docname,
                                                    app: selection
                                                }
                                            }).then(() => {
                                                window.location.reload();
                                            })
                                        }
                                    }
                                });
                            } else {
                                frappe.msgprint(__("No apps available to install"));
                            }
                        }
                    }
                });
                new ListComponent(frm.get_field('site_apps_block').$wrapper, {
                    data: installed_apps, 
                    template: title_with_message_and_tag_template
                });
            }
        })

        // sec: Domains
        clear_block(frm, 'site_domain_block');
        new AwaitedComponent(frm.get_field('site_domain_block').$wrapper, {
            promise: overview_fetch,
            onload: (overview_res) => {
                let domains = remap(overview_res.message.domains, (d) => {
                    return {
                        message: d.domain,
                        tag: d.primary ? "primary" : "",
                        tag_type: d.primary ? 'indicator-pill green': ""
                    };
                });
                new SectionHead(frm.get_field('site_domain_block').$wrapper, {
                    title: 'Domains', 
                    description: 'Domains pointing to your site',
                    button: {
                        title: 'Add Domain', 
                        onclick: async () => {
                            let d = new frappe.ui.Dialog({
                                title: 'Add Domain',
                                fields: [
                                    {
                                        label: 'Domain Name ( eg: www.example.com )',
                                        fieldname: 'domain',
                                        fieldtype: 'Data'
                                    }
                                ],
                                primary_action_label: 'Varify DNS',
                                primary_action(values) {
                                    d.hide();
                                    if(values['domain']) {
                                        let domain = values['domain']
                                        frm.call('add_domain', { domain }).then((r) => frm.refresh());
                                    } else {
                                        frappe.throw(__('Domain cannot be empty'));
                                    }
                                }
                            });
                            d.show();
                        }
                    }
                });
                new ListComponent(frm.get_field('site_domain_block').$wrapper, {
                    data: domains, 
                    template: title_with_message_and_tag_template
                });        
            }
        })

        // tab Anlytics
        clear_block(frm, 'usage_counter_block');
        new AwaitedComponent(frm.get_field('usage_counter_block').$wrapper, {
            promise: analytics_fetch,
            onload: (analytics_res) => {
                let chart_data;
                if(analytics_res != 'empty') {
                    let usage_counter_data = analytics_res.message.usage_counter;
                    let values = usage_counter_data.map(d => d.value / 1000000);
                    chart_data = {
                        labels: format_chart_date(data),
                        datasets: [{ values }],
                        // show daily limit marker if usage crosses 50%
                        yMarkers: values.some(value => value > plan_limit / 2)
                            ? [{ label: 'Daily CPU Time Limit', value: plan_limit }]
                            : null
                    }
                }
                new ChartComponent(frm.get_field('usage_counter_block').$wrapper, {
                    title: 'Usage Counter',
                    data: chart_data,
                    type: 'line',
                    colors: ['purple'],
                    button: {
                        title: 'View detailed logs',
                        onclick: () => {
                            frm.scroll_to_field('logs_block');
                        }
                    }
                });
            },
            onfail: (error) => {
                console.log(error);
            }
        });

        clear_block(frm, 'uptime_block');
        new AwaitedComponent(frm.get_field('uptime_block').$wrapper, {
            promise: analytics_fetch,
            onload: (analytics_res) => {
                let chart_data;
                if(analytics_res != 'empty') {
                    let uptime_data = analytics_res.message.uptime;
                    chart_data = {
                        labels: format_chart_date(uptime_data),
                        datasets: [{ values: uptime_data.map(d => d.value) }]
                    }
                }
                new ChartComponent(frm.get_field('uptime_block').$wrapper, {
                    title: 'Uptime',
                    data: chart_data,
                    type: 'mixed-bars'
                });
            },
            onfail: (error) => {
                console.log(error)
            }         
        })

        clear_block(frm, 'requests_block');
        new AwaitedComponent(frm.get_field('requests_block').$wrapper, {
            promise: analytics_fetch,
            onload: (analytics_res) => {
                let chart_data;
                if(analytics_res != 'empty') {
                    let request_count_data = analytics_res.message.request_count;
                    chart_data = {
                        labels: format_chart_date(request_count_data),
                        datasets: [{ values: request_count_data.map(d => d.value) }]
                    }
                }
                new ChartComponent(frm.get_field('requests_block').$wrapper, {
                    title: 'Requests',
                    data: chart_data,
                    type: 'line',
                    colors: ['green']
                });
            },
            onfail: (error) => {
                console.log(error)
            }         
        })

        clear_block(frm, 'cpu_usage_block');
        new AwaitedComponent(frm.get_field('cpu_usage_block').$wrapper, {
            promise: analytics_fetch,
            onload: (analytics_res) => {
                let chart_data;
                if(analytics_res != 'empty') {
                    let request_cpu_time_data = analytics_res.message.request_cpu_time;
                    chart_data = {
                        labels: format_chart_date(request_cpu_time_data),
                        datasets: [{ values: request_cpu_time_data.map(d => d.value / 1000000) }]
                    }
                }
                new ChartComponent(frm.get_field('cpu_usage_block').$wrapper, {
                    title: 'CPU Usage',
                    data: chart_data,
                    type: 'line',
                    colors: ['yellow']
                });
            },
            onfail: (error) => {
                console.log(error)
            }         
        })

        clear_block(frm, 'background_jobs_block');
        new AwaitedComponent(frm.get_field('background_jobs_block').$wrapper, {
            promise: analytics_fetch,
            onload: (analytics_res) => {
                let chart_data;
                if(analytics_res != 'empty') {
                    let job_count_data = analytics_res.message.job_count;
                    chart_data = {
                        labels: format_chart_date(job_count_data),
                        datasets: [{ values: job_count_data.map(d => d.value) }]
                    }
                }
                new ChartComponent(frm.get_field('background_jobs_block').$wrapper, {
                    title: 'Background Jobs',
                    data: chart_data,
                    type: 'line',
                    colors: ['red']
                });        
            },
            onfail: (error) => {
                console.log(error)
            }         
        })
        
        clear_block(frm, 'background_jobs_cpu_usage_block');
        new AwaitedComponent(frm.get_field('background_jobs_block').$wrapper, {
            promise: analytics_fetch,
            onload: (analytics_res) => {
                let chart_data;
                if(analytics_res != 'empty') {
                    let job_cpu_time_data = analytics_res.message.job_cpu_time;
                    chart_data = {
                        labels: format_chart_date(job_cpu_time_data),
                        datasets: [{ values: job_cpu_time_data.map(d => d.value / 1000000) }]
                    }
                }
                new ChartComponent(frm.get_field('background_jobs_cpu_usage_block').$wrapper, {
                    title: 'Background Jobs CPU Usage',
                    data: chart_data,
                    type: 'line',
                    colors: ['blue']
                });
            },
            onfail: (error) => {
                console.log(error)
            }         
        })

        // tab: Backup & Restore

        // sec: Backup
        clear_block(frm, 'site_backups_block');
        new AwaitedComponent(frm.get_field('site_backups_block').$wrapper, {
            promise: backups_fetch,
            onload: (backups_res) => {
                let backups = remap(backups_res.message, (d) => {
                    return {
                        message: format_date_time(d.creation, 1, 1)
                    }
                });
                new SectionHead(frm.get_field('site_backups_block').$wrapper, {
                    title: 'Backup',
                    button: {
                        title: 'Schedule a Backup',
                        onclick: () => {
                            frm.call('backup').then((r) => frm.refresh());
                        }
                    }
                });
                new ListComponent(frm.get_field('site_backups_block').$wrapper, {
                    data: backups,
                    template: title_with_message_and_tag_template
                });
            }
        })

        // sec: Restore, Migrate and Reset
        clear_block(frm, 'restore_migrate_and_reset_block');
        new SectionHead(frm.get_field('restore_migrate_and_reset_block').$wrapper, {
            title: 'Restore Migrate & Reset'
        });
        new ActionBlock(frm.get_field('restore_migrate_and_reset_block').$wrapper, {
            title: 'Restore',
            description: "Restore your database using a previous backup",
            button: {
                title: 'Restore Database',
                onclick: () => {
					frappe.confirm(
						`Are you sure you want to restore this site?`,
						() => frm.call('restore_site').then((r) => frm.refresh())
					);
                }
            }
        });
        new ActionBlock(frm.get_field('restore_migrate_and_reset_block').$wrapper, {
            title: 'Migrate',
            description: "Run bench migrate command on your database",
            button: {
                title: 'Migrate Database',
                onclick: () => {
					frappe.confirm(
						`Are you sure you want to migrate this site?`,
						() => frm.call('migrate').then((r) => frm.refresh())
					);
                }
            }
        });
        new ActionBlock(frm.get_field('restore_migrate_and_reset_block').$wrapper, {
            title: 'Reset',
            description: "Reset your database to a clean state",
            button: {
                title: 'Reset Database',
                onclick: () => {
					frappe.confirm(
						`Are you sure you want to reset this site?`,
						() => frm.call('reinstall').then((r) => frm.refresh())
					);
                },
                tag: 'danger'
            }
        });
        new ActionBlock(frm.get_field('restore_migrate_and_reset_block').$wrapper, {
            title: 'Clear Cache',
            description: "Clear your site's cache",
            button: {
                title: 'Clear Cache',
                onclick: () => {
					frappe.confirm(
						`Are you sure you want to clear the cache of this site?`,
						() => frm.call('clear_cache').then((r) => frm.refresh())
					);
                }
            }
        });

        // tab: Jobs

        // sec: Jobs

        clear_block(frm, 'jobs_block');
        new AwaitedComponent(frm.get_field('jobs_block').$wrapper, {
            promise: jobs_fetch,
            onload: (jobs_res) => {
                let jobs = remap(jobs_res.message, (d) => {
                    let tag_color = '';
                    if(d.status === 'Pending') tag_color = 'yellow';
                    if(d.status === 'Failure') tag_color = 'red';
                    if(d.status === 'Undelivered') tag_color = 'gray';
                    return {
                        title: d.job_type,
                        message: format_date_time(d.creation, 1, 1),
                        tag: d.status === 'Success' ? '' : d.status,
                        tag_type: `${ d.status === 'Success' ? '' : ('indicator-pill ' + tag_color)}`,        
                        name: d.name,
                        type: d.job_type,
                        duration: d.duration,
                        start: d.start,
                        output: d.output
                    }
                });
                new DetailedListComponent(frm.get_field('jobs_block').$wrapper, {
                    title: 'Jobs',
                    description: 'History of jobs that ran on your site',
                    data: jobs,
                    template: title_with_message_and_tag_template,
                    onclick: async (index, wrapper) => {
                        new AwaitedComponent(wrapper, {
                            promise: frappe.db.get_list('Agent Job Step', {
                                filters: {'agent_job': ['in', jobs[index].name]},
                                fields: ['step_name', 'duration', 'output', 'status'],
                                order_by: 'creation'
                            }),
                            onload: (job_steps) => {
                                job_steps = remap(job_steps, (d) => {
                                    return {
                                        title: d.step_name,
                                        message: d.output || 'No output'
                                    }
                                })
                                new SectionHead(wrapper, {
                                    title: jobs[index].type,
                                    description: 'Created on ' + format_date_time(jobs[index].start, 1, 1) + ' executed in ' + jobs[index].duration
                                });
                                new ListComponent(wrapper, {
                                    data: job_steps,
                                    template: title_with_text_area_template
                                });
                            },
                        })
                    }
                });
            }
        })

        // tab: Logs

        clear_block(frm, 'logs_block');
        new AwaitedComponent(frm.get_field('logs_block').$wrapper, {
            promise: logs_fetch,
            onload: (logs_res) => {
                let logs = remap(logs_res.message, (d) => {
                    return {
                        title: d.name,
                        message: format_date_time(d.created, 1, 1),
                        line: d.line
                    }
                });
                new DetailedListComponent(frm.get_field('logs_block').$wrapper, {
                    title: 'Logs',
                    description: 'Available Logs for your site',
                    data: logs,
                    template: title_with_message_and_tag_template,
                    onclick: async (index, wrapper) => {
                        new AwaitedComponent(wrapper, {
                            promise: frappe.call({
                                method: 'press.api.site.log',
                                args: {
                                    name: frm.docname,
                                    log: logs[index].title
                                }
                            }),
                            onload: (log) => {
                                new SectionHead(wrapper, {
                                    title: logs[index].title
                                });
                                
                                var log_lines = log.message[logs[index].title].split('\n');
                                log_lines = remap(log_lines, (d) => {
                                    return {
                                        message: d
                                    }
                                });
                                new ListComponent(wrapper, {
                                    data: log_lines,
                                    template: title_with_text_area_template
                                });
                            }
                        })
                    }
                });
            }
        })

        // tab: Activity

        // sec: Activity
        clear_block(frm, 'activity_block');
        new AwaitedComponent(frm.get_field('activity_block').$wrapper, {
            promise: activities_fetch,
            onload: (activities_res) => {
                let activities = remap(activities_res.message, (d) => {
                    return {
                        title: d.action + ' by ' + d.owner,
                        message: format_date_time(d.creation, 1, 1)
                    }
                });
                new SectionHead(frm.get_field('activity_block').$wrapper, {
                    title: 'Activity',
                    description: 'Log of activities performed on your site'
                })
        
                new ListComponent(frm.get_field('activity_block').$wrapper, {
                    data: activities,
                    template: title_with_message_and_tag_template
                })
            }
        })
        
        // tab: Settings
	},
});


function login_as_admin(site_name, reason=null) {
    frappe.call({
        method: 'press.api.site.login',
        args: {
            name: site_name,
            reason: reason
        }
    }).then((sid) => {
        if (sid) {
            window.open(`https://${site_name}/desk?sid=${sid}`, '_blank');
        }
    }, (error) => {
        console.log(error);
        frappe.throw(__(`An error occurred!!`));
    })
}<|MERGE_RESOLUTION|>--- conflicted
+++ resolved
@@ -21,7 +21,6 @@
 		});
 	},
 	refresh: async function (frm) {
-<<<<<<< HEAD
 		// frm.dashboard.set_headline_alert(
 		// 	`<div class="container-fluid">
 		// 		<div class="row">
@@ -36,13 +35,9 @@
             method: 'press.api.account.get'
         }).then(resp => resp.message);
 
-        
-=======
-
         frm.add_custom_button(__('Visit Site'), () => {
             window.open(`https://${frm.doc.name}`);
         });
->>>>>>> ea6f14b3
         frm.add_custom_button(__('Use Dashboard'), () => {
             window.location.href = `/dashboard/sites/${frm.docname}/overview`;
         });
