--- conflicted
+++ resolved
@@ -509,13 +509,10 @@
 				ignore_permissions=True
 			)
 
-<<<<<<< HEAD
 		if self.backup_time:
 			self.backup_time = None  # because FF by default sets it to current time
 			self.save()
-=======
 		add_permission_for_newly_created_doc(self)
->>>>>>> 1ff29c41
 
 	def remove_dns_record(self, domain: Document, proxy_server: str, site: str):
 		"""Remove dns record of site pointing to proxy."""
