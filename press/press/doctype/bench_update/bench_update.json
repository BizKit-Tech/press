--- conflicted
+++ resolved
@@ -55,14 +55,11 @@
    "options": "Bench Update App"
   },
   {
-<<<<<<< HEAD
-=======
    "fieldname": "in_place_update_section",
    "fieldtype": "Section Break",
    "label": "In Place Update"
   },
   {
->>>>>>> d12c231d
    "default": "0",
    "depends_on": "eval: doc.is_inplace_update",
    "description": "A new build is not run in this case, instead container is updated using <code>docker container commit</code> which creates a new image.",
@@ -71,14 +68,6 @@
    "label": "Is In Place Update"
   },
   {
-<<<<<<< HEAD
-   "fieldname": "in_place_update_section",
-   "fieldtype": "Section Break",
-   "label": "In Place Update"
-  },
-  {
-=======
->>>>>>> d12c231d
    "fieldname": "column_break_bdov",
    "fieldtype": "Column Break"
   },
@@ -93,11 +82,7 @@
  ],
  "index_web_pages_for_search": 1,
  "links": [],
-<<<<<<< HEAD
- "modified": "2024-08-20 11:19:32.780287",
-=======
  "modified": "2024-08-23 12:20:58.651546",
->>>>>>> d12c231d
  "modified_by": "Administrator",
  "module": "Press",
  "name": "Bench Update",
