import frappe
import json
import re
from pathlib import Path
from typing import Any, Optional, TypedDict

PackageManagers = TypedDict(
	"PackageManagers",
	{
		"repo_path": str,
		"pyproject": Optional[dict[str, Any]],
		"packagejsons": list[dict[str, Any]],
	},
)
PackageManagerFiles = dict[str, PackageManagers]


def get_package_manager_files(repo_path_map: dict[str, str]) -> PackageManagerFiles:
	# Return pyproject.toml and package.json files
	pfiles_map = {}
	for app, repo_path in repo_path_map.items():
		pfiles_map[app] = get_package_manager_files_from_repo(app, repo_path)

	return pfiles_map


def get_package_manager_files_from_repo(app: str, repo_path: str):
	pypt, pckjs = _get_package_manager_files_from_repo(
		repo_path,
		True,
	)

	pm: PackageManagers = {
		"repo_path": repo_path,
		"pyproject": None,
		"packagejsons": [],
	}

	if pypt is not None:
		pm["pyproject"] = load_pyproject(app, pypt.absolute().as_posix())

	for pckj in pckjs:
		package_json = load_package_json(
			app,
			pckj.absolute().as_posix(),
		)
		pm["packagejsons"].append(package_json)

	return pm


def _get_package_manager_files_from_repo(
	repo_path: str,
	recursive: bool,
) -> tuple[Path | None, list[Path]]:
	pyproject_toml: Optional[Path] = None
	package_jsons: list[Path] = []  # An app can have multiple

	for p in Path(repo_path).iterdir():
		if p.name == "pyproject.toml":
			pyproject_toml = p
		elif p.name == "package.json":
			package_jsons.append(p)

		if not (recursive and p.is_dir()):
			continue

		pypt, pckjs = _get_package_manager_files_from_repo(p, False)
		if pypt is not None and pyproject_toml is None:
			pyproject_toml = pypt

		package_jsons.extend(pckjs)

	return pyproject_toml, package_jsons


def load_pyproject(app: str, pyproject_path: str):
	try:
		from tomli import TOMLDecodeError, load
	except ImportError:
		from tomllib import TOMLDecodeError, load

	with open(pyproject_path, "rb") as f:
		try:
			return load(f)
		except TOMLDecodeError:
			# Do not edit without updating deploy_notifications.py
			raise Exception("App has invalid pyproject.toml file", app) from None


def load_package_json(app: str, package_json_path: str):
	with open(package_json_path, "rb") as f:
		try:
			return json.load(f)
		except json.JSONDecodeError:
			# Do not edit without updating deploy_notifications.py
			raise Exception(
				"App has invalid package.json file", app, package_json_path
			) from None


<<<<<<< HEAD
def get_error_key(error_substring: str | list[str]) -> str:
	if isinstance(error_substring, list):
		error_substring = " ".join(error_substring)
	"""
	Converts `MatchStrings` into error keys, these are set on
	DeployCandidates on UA Failures for two reasons:
	1. To check if a subsequent deploy will fail for the same reasons.
	2. To track the kind of UA errors the users are facing.
	"""

	return re.sub(
		r"[\"'\[\],:]|\.$",
		"",
		error_substring.lower(),
	)


def get_will_fail_checker(error_key: str):
	from press.press.doctype.deploy_candidate.deploy_notifications import handlers

	for error_substring, _, will_fail_checker in handlers():
		if get_error_key(error_substring) == error_key:
			return will_fail_checker
=======
def is_suspended() -> bool:
	return bool(frappe.db.get_single_value("Press Settings", "suspend_builds"))
>>>>>>> 36c190f4
<|MERGE_RESOLUTION|>--- conflicted
+++ resolved
@@ -99,7 +99,6 @@
 			) from None
 
 
-<<<<<<< HEAD
 def get_error_key(error_substring: str | list[str]) -> str:
 	if isinstance(error_substring, list):
 		error_substring = " ".join(error_substring)
@@ -123,7 +122,7 @@
 	for error_substring, _, will_fail_checker in handlers():
 		if get_error_key(error_substring) == error_key:
 			return will_fail_checker
-=======
+
+
 def is_suspended() -> bool:
-	return bool(frappe.db.get_single_value("Press Settings", "suspend_builds"))
->>>>>>> 36c190f4
+	return bool(frappe.db.get_single_value("Press Settings", "suspend_builds"))