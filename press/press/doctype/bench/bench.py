# -*- coding: utf-8 -*-
# Copyright (c) 2019, Frappe and contributors
# For license information, please see license.txt

import json
from datetime import datetime, timedelta

import frappe

from frappe.model.document import Document
from frappe.model.naming import append_number_if_name_exists, make_autoname

from press.agent import Agent
from press.overrides import get_permission_query_conditions_for_doctype
from press.press.doctype.site.site import Site
from press.utils import log_error


class Bench(Document):
	@staticmethod
	def with_sites(name: str):
		bench = frappe.get_doc("Bench", name)
		sites = frappe.get_all("Site", filters={"bench": name}, pluck="name")
		bench.sites = [frappe.get_doc("Site", s) for s in sites]

		return bench

	@staticmethod
	def all_with_sites(fields=None, filters=None):
		benches = frappe.get_all("Bench", filters=filters, fields=fields, pluck="name")
		benches = [Bench.with_sites(b) for b in benches]

		return benches

	def autoname(self):
		server_name = frappe.db.get_value("Server", self.server, "hostname")
		candidate_name = self.candidate[7:]
		bench_name = f"bench-{candidate_name}-{server_name}"
		self.name = append_number_if_name_exists("Bench", bench_name, separator="-")

	def validate(self):
		if not self.candidate:
			candidate = frappe.get_all("Deploy Candidate", filters={"group": self.group})[0]
			self.candidate = candidate.name
		candidate = frappe.get_doc("Deploy Candidate", self.candidate)
		self.docker_image = candidate.docker_image
		self.is_single_container = candidate.is_single_container

		if not self.apps:
			for release in candidate.apps:
				self.append(
					"apps",
					{
						"release": release.release,
						"source": release.source,
						"app": release.app,
						"hash": release.hash,
					},
				)

		if self.is_new():
			self.port_offset = self.get_unused_port_offset()

		db_host = frappe.db.get_value("Database Server", self.database_server, "private_ip")
		config = {
			"db_host": db_host,
			"monitor": True,
			"redis_cache": "redis://redis-cache:6379",
			"redis_queue": "redis://redis-queue:6379",
			"redis_socketio": "redis://redis-socketio:6379",
			"socketio_port": 9000,
			"webserver_port": 8000,
			"restart_supervisor_on_update": True,
		}
		if self.is_single_container:
			config.update(
				{
					"redis_cache": "redis://localhost:13000",
					"redis_queue": "redis://localhost:11000",
					"redis_socketio": "redis://localhost:12000",
				}
			)

		press_settings_common_site_config = frappe.db.get_single_value(
			"Press Settings", "bench_configuration"
		)
		if press_settings_common_site_config:
			config.update(json.loads(press_settings_common_site_config))

		release_group_common_site_config = frappe.db.get_value(
			"Release Group", self.group, "common_site_config"
		)
		if release_group_common_site_config:
			config.update(json.loads(release_group_common_site_config))

		self.config = json.dumps(config, indent=4)

		server_private_ip = frappe.db.get_value("Server", self.server, "private_ip")
		bench_config = {
			"docker_image": self.docker_image,
			"web_port": 18000 + self.port_offset,
			"socketio_port": 19000 + self.port_offset,
			"gunicorn_workers": self.gunicorn_workers,
			"background_workers": self.background_workers,
			"http_timeout": 120,
			"statsd_host": f"{server_private_ip}:9125",
		}
		if self.is_single_container:
			bench_config.update({"single_container": True})

		release_group_bench_config = frappe.db.get_value(
			"Release Group", self.group, "bench_config"
		)
		if release_group_bench_config:
			bench_config.update(json.loads(release_group_bench_config))

		self.bench_config = json.dumps(bench_config, indent=4)

	def get_unused_port_offset(self):
		benches = frappe.get_all(
			"Bench",
			fields=["port_offset"],
			filters={"server": self.server, "status": ("!=", "Archived")},
		)
		all_offsets = range(0, 100)
		used_offsets = map(lambda x: x.port_offset, benches)
		available_offsets = set(all_offsets) - set(used_offsets)
		return min(available_offsets)

	def on_update(self):
		self.update_bench_config()

	def update_bench_config(self):
		old = self.get_doc_before_save()
		if old and (old.config != self.config or old.bench_config != self.bench_config):
			agent = Agent(self.server)
			agent.update_bench_config(self)

	def after_insert(self):
		self.create_agent_request()

	def create_agent_request(self):
		agent = Agent(self.server)
		agent.new_bench(self)

	@frappe.whitelist()
	def archive(self):
		unarchived_sites = frappe.db.exists(
			"Site", {"bench": self.name, "status": ("!=", "Archived")}
		)
		if unarchived_sites:
			frappe.throw("Cannot archive bench with active sites.")
		agent = Agent(self.server)
		agent.archive_bench(self)

	@frappe.whitelist()
	def sync_info(self):
		"""Initiates a Job to update Site Usage, site.config.encryption_key and timezone details for all sites on Bench."""
		try:
			sites = frappe.get_all(
				"Site", filters={"bench": self.name, "status": ("!=", "Archived")}, pluck="name"
			)
			last_synced_time = round(
				frappe.get_all(
					"Site Usage",
					filters=[["site", "in", sites]],
					limit_page_length=1,
					order_by="creation desc",
					pluck="creation",
				)[0].timestamp()
			)
		except IndexError:
			last_synced_time = None

		agent = Agent(self.server)
		data = agent.get_sites_info(self, since=last_synced_time)
		for site, info in data.items():
			frappe.get_doc("Site", site).sync_info(info)

	@frappe.whitelist()
	def update_all_sites(self):
		sites = frappe.get_all(
			"Site",
			{"bench": self.name, "status": ("in", ("Active", "Inactive", "Suspended"))},
			pluck="name",
		)
		for site in sites:
			try:
				site = frappe.get_doc("Site", site)
				site.schedule_update()
				frappe.db.commit()
			except Exception:
				import traceback

				traceback.print_exc()
				frappe.db.rollback()

	@property
	def work_load(self) -> float:
		"""
		Score representing load on the bench put on by sites.

		= sum of cpu time per day
		"""
		return (
			frappe.db.sql_list(
				# minimum plan is taken as 10
				f"""
			SELECT SUM(plan.cpu_time_per_day)
			FROM tabSite site

			JOIN tabSubscription subscription
			ON site.name = subscription.document_name

			JOIN tabPlan plan
			ON subscription.plan = plan.name

			WHERE site.bench = "{self.name}"
				AND site.status = "Active"
				"""
			)[0]
			or 0
		)
<<<<<<< HEAD
=======


class StagingSite(Site):
	def __init__(self, bench: Bench):
		plan = frappe.db.get_value("Press Settings", None, "staging_plan")
		if not plan:
			frappe.throw("Staging plan not set in settings")
			log_error(title="Staging plan not set in settings")
		super().__init__(
			{
				"doctype": "Site",
				"subdomain": make_autoname("staging-.########"),
				"staging": True,
				"bench": bench.name,
				"apps": [{"app": app.app} for app in bench.apps],
				"team": "Administrator",
				"subscription_plan": plan,
			}
		)

	@classmethod
	def archive_expired(cls):
		expiry = frappe.db.get_value("Press Settings", None, "staging_expiry") or 24
		sites = frappe.get_all(
			"Site",
			{"staging": True, "created_on": ("<", datetime.now() - timedelta(hours=expiry))},
		)
		for site_name in sites:
			site = frappe.doc("Site", site_name)
			site.archive()

	@classmethod
	def create_if_needed(cls, bench: Bench):
		if not bench.staging:
			return
		try:
			cls(bench).insert()
		except Exception as e:
			log_error("Staging Site creation error", exception=e)


def archive_staging_sites():
	StagingSite.archive_expired()
>>>>>>> 435d9d5a


def process_new_bench_job_update(job):
	bench = frappe.get_doc("Bench", job.bench)

	updated_status = {
		"Pending": "Pending",
		"Running": "Installing",
		"Success": "Active",
		"Failure": "Broken",
	}[job.status]

	if updated_status != bench.status:
		frappe.db.set_value("Bench", job.bench, "status", updated_status)
		if updated_status == "Active":
			StagingSite.create_if_needed(bench)
			frappe.enqueue(
				"press.press.doctype.bench.bench.archive_obsolete_benches",
				enqueue_after_commit=True,
			)


def process_archive_bench_job_update(job):
	bench_status = frappe.get_value("Bench", job.bench, "status")

	updated_status = {
		"Pending": "Pending",
		"Running": "Pending",
		"Success": "Archived",
		"Failure": "Broken",
	}[job.status]

	if updated_status != bench_status:
		frappe.db.set_value("Bench", job.bench, "status", updated_status)


def archive_obsolete_benches():
	benches = frappe.get_all(
		"Bench", fields=["name", "candidate"], filters={"status": "Active"}
	)
	for bench in benches:
		# If this bench is already being archived then don't do anything.
		active_archival_jobs = frappe.db.exists(
			"Agent Job",
			{
				"job_type": "Archive Bench",
				"bench": bench.name,
				"status": ("in", ("Pending", "Running", "Success")),
			},
		)
		if active_archival_jobs:
			continue

		# Don't try archiving benches with sites
		if frappe.db.count("Site", {"bench": bench.name, "status": ("!=", "Archived")}):
			continue
		# If there isn't a Deploy Candidate Difference with this bench's candidate as source
		# That means this is the most recent bench and should be skipped.
		if not frappe.db.exists("Deploy Candidate Difference", {"source": bench.candidate}):
			continue

		# This bench isn't most recent.
		# But if none of the recent versions of this bench are yet active then this bench is still useful.

		# If any of the recent versions are active then, this bench can be safely archived.
		differences = frappe.get_all(
			"Deploy Candidate Difference",
			fields=["destination"],
			filters={"source": bench.candidate},
		)
		for difference in differences:
			if frappe.db.exists(
				"Bench", {"candidate": difference.destination, "status": "Active"}
			):
				try:
					frappe.get_doc("Bench", bench.name).archive()
					return
				except Exception:
					log_error("Bench Archival Error", bench=bench.name)


def scale_workers():
	# This method only operates on one bench at a time to avoid command collision
	# TODO: Fix this in agent. Lock commands that can't be run simultaneously
	benches = frappe.get_all(
		"Bench", filters={"status": "Active", "auto_scale_workers": True}, pluck="name"
	)
	for bench_name in benches:
		bench = frappe.get_doc("Bench", bench_name)
		work_load = bench.work_load

		if work_load <= 10:
			background_workers, gunicorn_workers = 1, 2
		elif work_load <= 20:
			background_workers, gunicorn_workers = 2, 4
		elif work_load <= 30:
			background_workers, gunicorn_workers = 3, 6
		elif work_load <= 50:
			background_workers, gunicorn_workers = 4, 8
		elif work_load <= 100:
			background_workers, gunicorn_workers = 6, 12
		elif work_load <= 250:
			background_workers, gunicorn_workers = 8, 16
		elif work_load <= 500:
			background_workers, gunicorn_workers = 16, 32
		else:
			background_workers, gunicorn_workers = 24, 48

		if (bench.background_workers, bench.gunicorn_workers) != (
			background_workers,
			gunicorn_workers,
		):
			bench = frappe.get_doc("Bench", bench.name)
			bench.background_workers, bench.gunicorn_workers = (
				background_workers,
				gunicorn_workers,
			)
			bench.save()
			return


def sync_benches():
	benches = frappe.get_all("Bench", {"status": "Active"}, pluck="name")
	for bench in benches:
		frappe.enqueue(
			"press.press.doctype.bench.bench.sync_bench",
			queue="long",
			name=bench,
			enqueue_after_commit=True,
		)
	frappe.db.commit()


def sync_bench(name):
	bench = frappe.get_doc("Bench", name)
	try:
		bench.sync_info()
		frappe.db.commit()
	except Exception:
		log_error("Bench Sync Error", bench=bench.name)


get_permission_query_conditions = get_permission_query_conditions_for_doctype("Bench")<|MERGE_RESOLUTION|>--- conflicted
+++ resolved
@@ -221,8 +221,6 @@
 			)[0]
 			or 0
 		)
-<<<<<<< HEAD
-=======
 
 
 class StagingSite(Site):
@@ -266,7 +264,6 @@
 
 def archive_staging_sites():
 	StagingSite.archive_expired()
->>>>>>> 435d9d5a
 
 
 def process_new_bench_job_update(job):
