# -*- coding: utf-8 -*-
# Copyright (c) 2020, Frappe and contributors
# For license information, please see license.txt
import _io
import json
import os
import typing
from datetime import date
from typing import List

import frappe
import requests
from frappe.utils.password import get_decrypted_password
from press.utils import log_error, sanitize_config

if typing.TYPE_CHECKING:
	from press.press.doctype.app_patch.app_patch import AgentPatchConfig


class Agent:
	def __init__(self, server, server_type="Server"):
		self.server_type = server_type
		self.server = server
		self.port = 443

	def new_bench(self, bench):
		settings = frappe.db.get_value(
			"Press Settings",
			None,
			["docker_registry_url", "docker_registry_username", "docker_registry_password"],
			as_dict=True,
		)

		data = {
			"name": bench.name,
			"bench_config": json.loads(bench.bench_config),
			"common_site_config": json.loads(bench.config),
			"registry": {
				"url": settings.docker_registry_url,
				"username": settings.docker_registry_username,
				"password": settings.docker_registry_password,
			},
		}

		if bench.mounts:
			data["mounts"] = [
				{
					"source": m.source,
					"destination": m.destination,
					"is_absolute_path": m.is_absolute_path,
				}
				for m in bench.mounts
			]

		return self.create_agent_job("New Bench", "benches", data, bench=bench.name)

	def archive_bench(self, bench):
		return self.create_agent_job(
			"Archive Bench", f"benches/{bench.name}/archive", bench=bench.name
		)

	def restart_nginx(self):
		return self.create_agent_job(
			"Reload NGINX",
			"server/reload",
		)

	def restart_bench(self, bench, web_only=False):
		return self.create_agent_job(
			"Bench Restart",
			f"benches/{bench.name}/restart",
			data={"web_only": web_only},
			bench=bench.name,
		)

	def rebuild_bench(self, bench):
		return self.create_agent_job(
			"Rebuild Bench Assets",
			f"benches/{bench.name}/rebuild",
			bench=bench.name,
		)

	def update_bench_config(self, bench):
		data = {
			"bench_config": json.loads(bench.bench_config),
			"common_site_config": json.loads(bench.config),
		}
		return self.create_agent_job(
			"Update Bench Configuration", f"benches/{bench.name}/config", data, bench=bench.name
		)

	def new_site(self, site):
		apps = [app.app for app in site.apps]
		database_server = frappe.db.get_value("Bench", site.bench, "database_server")
		data = {
			"config": json.loads(site.config),
			"apps": apps,
			"name": site.name,
			"mariadb_root_password": get_decrypted_password(
				"Database Server", database_server, "mariadb_root_password"
			),
			"admin_password": site.get_password("admin_password"),
		}

		return self.create_agent_job(
			"New Site", f"benches/{site.bench}/sites", data, bench=site.bench, site=site.name
		)

	def reinstall_site(self, site):
		database_server = frappe.db.get_value("Bench", site.bench, "database_server")
		data = {
			"mariadb_root_password": get_decrypted_password(
				"Database Server", database_server, "mariadb_root_password"
			),
			"admin_password": site.get_password("admin_password"),
		}

		return self.create_agent_job(
			"Reinstall Site",
			f"benches/{site.bench}/sites/{site.name}/reinstall",
			data,
			bench=site.bench,
			site=site.name,
		)

	def restore_site(self, site, skip_failing_patches=False):
		apps = [app.app for app in site.apps]
		database_server = frappe.db.get_value("Bench", site.bench, "database_server")
		public_link, private_link = None, None
		if site.remote_public_file:
			public_link = frappe.get_doc("Remote File", site.remote_public_file).download_link
		if site.remote_private_file:
			private_link = frappe.get_doc("Remote File", site.remote_private_file).download_link
		data = {
			"apps": apps,
			"mariadb_root_password": get_decrypted_password(
				"Database Server", database_server, "mariadb_root_password"
			),
			"admin_password": site.get_password("admin_password"),
			"database": frappe.get_doc("Remote File", site.remote_database_file).download_link,
			"public": public_link,
			"private": private_link,
			"skip_failing_patches": skip_failing_patches,
		}

		return self.create_agent_job(
			"Restore Site",
			f"benches/{site.bench}/sites/{site.name}/restore",
			data,
			bench=site.bench,
			site=site.name,
		)

	def rename_site(self, site, new_name: str, create_user: dict = None):
		data = {"new_name": new_name}
		if create_user:
			data["create_user"] = create_user
		return self.create_agent_job(
			"Rename Site",
			f"benches/{site.bench}/sites/{site.name}/rename",
			data,
			bench=site.bench,
			site=site.name,
		)

	def optimize_tables(self, site):
		return self.create_agent_job(
			"Optimize Tables",
			f"benches/{site.bench}/sites/{site.name}/optimize",
			bench=site.bench,
			site=site.name,
		)

	def rename_upstream_site(self, server: str, site, new_name: str, domains: List[str]):
		_server = frappe.get_doc("Server", server)
		ip = _server.ip if _server.is_self_hosted else _server.private_ip
		data = {"new_name": new_name, "domains": domains}
		return self.create_agent_job(
			"Rename Site on Upstream",
			f"proxy/upstreams/{ip}/sites/{site.name}/rename",
			data,
			site=site.name,
		)

	def new_site_from_backup(self, site, skip_failing_patches=False):
		apps = [app.app for app in site.apps]

		def sanitized_site_config(site):
			sanitized_config = {}
			if site.remote_config_file:
				from press.press.doctype.site_activity.site_activity import log_site_activity

				site_config = frappe.get_doc("Remote File", site.remote_config_file)
				new_config = site_config.get_content()
				new_config["maintenance_mode"] = 0  # Don't allow deactivated sites to be created
				sanitized_config = sanitize_config(new_config)
				existing_config = json.loads(site.config)
				existing_config.update(sanitized_config)
				site._update_configuration(existing_config)
				log_site_activity(site.name, "Update Configuration")

			return json.dumps(sanitized_config)

		database_server = frappe.db.get_value("Bench", site.bench, "database_server")
		public_link, private_link = None, None

		if site.remote_public_file:
			public_link = frappe.get_doc("Remote File", site.remote_public_file).download_link
		if site.remote_private_file:
			private_link = frappe.get_doc("Remote File", site.remote_private_file).download_link

		data = {
			"config": json.loads(site.config),
			"apps": apps,
			"name": site.name,
			"mariadb_root_password": get_decrypted_password(
				"Database Server", database_server, "mariadb_root_password"
			),
			"admin_password": site.get_password("admin_password"),
			"site_config": sanitized_site_config(site),
			"database": frappe.get_doc("Remote File", site.remote_database_file).download_link,
			"public": public_link,
			"private": private_link,
			"skip_failing_patches": skip_failing_patches,
		}

		return self.create_agent_job(
			"New Site from Backup",
			f"benches/{site.bench}/sites/restore",
			data,
			bench=site.bench,
			site=site.name,
		)

	def install_app_site(self, site, app):
		data = {"name": app}
		return self.create_agent_job(
			"Install App on Site",
			f"benches/{site.bench}/sites/{site.name}/apps",
			data,
			bench=site.bench,
			site=site.name,
		)

	def uninstall_app_site(self, site, app):
		return self.create_agent_job(
			"Uninstall App from Site",
			f"benches/{site.bench}/sites/{site.name}/apps/{app}",
			method="DELETE",
			bench=site.bench,
			site=site.name,
		)

	def setup_erpnext(self, site, user, config):
		data = {"user": user, "config": config}
		return self.create_agent_job(
			"Setup ERPNext",
			f"benches/{site.bench}/sites/{site.name}/erpnext",
			data,
			bench=site.bench,
			site=site.name,
		)

	def migrate_site(self, site, skip_failing_patches=False, activate=True):
		data = {"skip_failing_patches": skip_failing_patches, "activate": activate}
		return self.create_agent_job(
			"Migrate Site",
			f"benches/{site.bench}/sites/{site.name}/migrate",
			bench=site.bench,
			site=site.name,
			data=data,
		)

	def clear_site_cache(self, site):
		return self.create_agent_job(
			"Clear Cache",
			f"benches/{site.bench}/sites/{site.name}/cache",
			method="DELETE",
			bench=site.bench,
			site=site.name,
		)

	def update_site(
		self,
		site,
		target,
		deploy_type,
		skip_failing_patches=False,
		skip_backups=False,
		before_migrate_scripts=None,
		skip_search_index=True,
	):
		activate = site.status_before_update in ("Active", "Broken")
		data = {
			"target": target,
			"activate": activate,
			"skip_failing_patches": skip_failing_patches,
			"skip_backups": skip_backups,
			"before_migrate_scripts": before_migrate_scripts,
			"skip_search_index": skip_search_index,
		}
		return self.create_agent_job(
			f"Update Site {deploy_type}",
			f"benches/{site.bench}/sites/{site.name}/update/{deploy_type.lower()}",
			data,
			bench=site.bench,
			site=site.name,
		)

	def restore_site_tables(self, site):
		activate = site.status_before_update == "Active"
		data = {"activate": activate}
		return self.create_agent_job(
			"Restore Site Tables",
			f"benches/{site.bench}/sites/{site.name}/update/migrate/restore",
			data,
			bench=site.bench,
			site=site.name,
		)

	def update_site_recover_move(
		self, site, target, deploy_type, activate, rollback_scripts=None
	):
		data = {"target": target, "activate": activate, "rollback_scripts": rollback_scripts}
		return self.create_agent_job(
			f"Recover Failed Site {deploy_type}",
			f"benches/{site.bench}/sites/{site.name}/update/{deploy_type.lower()}/recover",
			data,
			bench=site.bench,
			site=site.name,
		)

	def update_site_recover(self, site):
		return self.create_agent_job(
			"Recover Failed Site Update",
			f"benches/{site.bench}/sites/{site.name}/update/recover",
			bench=site.bench,
			site=site.name,
		)

	def update_site_config(self, site):
		data = {
			"config": json.loads(site.config),
			"remove": json.loads(site._keys_removed_in_last_update),
		}
		return self.create_agent_job(
			"Update Site Configuration",
			f"benches/{site.bench}/sites/{site.name}/config",
			data,
			bench=site.bench,
			site=site.name,
		)

	def reset_site_usage(self, site):
		return self.create_agent_job(
			"Reset Site Usage",
			f"benches/{site.bench}/sites/{site.name}/usage",
			method="DELETE",
			bench=site.bench,
			site=site.name,
		)

	def archive_site(self, site, site_name=None, force=False):
		site_name = site_name or site.name
		database_server = frappe.db.get_value("Bench", site.bench, "database_server")
		data = {
			"mariadb_root_password": get_decrypted_password(
				"Database Server", database_server, "mariadb_root_password"
			),
			"force": force,
		}

		return self.create_agent_job(
			"Archive Site",
			f"benches/{site.bench}/sites/{site_name}/archive",
			data,
			bench=site.bench,
			site=site.name,
		)

	def backup_site(self, site, with_files=False, offsite=False):
		from press.press.doctype.site_backup.site_backup import get_backup_bucket

		data = {"with_files": with_files}

		if offsite:
			settings = frappe.get_single("Press Settings")
			backups_path = os.path.join(site.name, str(date.today()))
			backup_bucket = get_backup_bucket(site.cluster, region=True)
			bucket_name = (
				backup_bucket.get("name") if isinstance(backup_bucket, dict) else backup_bucket
			)
			if settings.aws_s3_bucket or bucket_name:
				auth = {
					"ACCESS_KEY": settings.offsite_backups_access_key_id,
					"SECRET_KEY": settings.get_password("offsite_backups_secret_access_key"),
					"REGION": backup_bucket.get("region") if isinstance(backup_bucket, dict) else "",
				}
				data.update(
					{"offsite": {"bucket": bucket_name, "auth": auth, "path": backups_path}}
				)

			else:
				log_error("Offsite Backups aren't set yet")

		return self.create_agent_job(
			"Backup Site",
			f"benches/{site.bench}/sites/{site.name}/backup",
			data=data,
			bench=site.bench,
			site=site.name,
		)

	def add_domain(self, site, domain):
		data = {
			"domain": domain,
		}
		return self.create_agent_job(
			"Add Domain",
			f"benches/{site.bench}/sites/{site.name}/domains",
			data,
			bench=site.bench,
			site=site.name,
		)

	def remove_domain(self, site, domain):
		return self.create_agent_job(
			"Remove Domain",
			f"benches/{site.bench}/sites/{site.name}/domains/{domain}",
			method="DELETE",
			site=site.name,
			bench=site.bench,
		)

	def new_host(self, domain):
		certificate = frappe.get_doc("TLS Certificate", domain.tls_certificate)
		data = {
			"name": domain.domain,
			"target": domain.site,
			"certificate": {
				"privkey.pem": certificate.private_key,
				"fullchain.pem": certificate.full_chain,
				"chain.pem": certificate.intermediate_chain,
			},
		}
		return self.create_agent_job(
			"Add Host to Proxy", "proxy/hosts", data, host=domain.domain, site=domain.site
		)

	def setup_wildcard_hosts(self, wildcards):
		return self.create_agent_job(
			"Add Wildcard Hosts to Proxy", "proxy/wildcards", wildcards
		)

	def setup_redirects(self, site: str, domains: List[str], target: str):
		data = {"domains": domains, "target": target}
		return self.create_agent_job(
			"Setup Redirects on Hosts", "proxy/hosts/redirects", data, site=site
		)

	def remove_redirects(self, site: str, domains: List[str]):
		data = {"domains": domains}
		return self.create_agent_job(
			"Remove Redirects on Hosts",
			"proxy/hosts/redirects",
			data,
			method="DELETE",
			site=site,
		)

	def remove_host(self, domain):
		return self.create_agent_job(
			"Remove Host from Proxy",
			f"proxy/hosts/{domain.domain}",
			method="DELETE",
			site=domain.site,
		)

	def new_server(self, server):
		_server = frappe.get_doc("Server", server)
		ip = _server.ip if _server.is_self_hosted else _server.private_ip
		data = {"name": ip}
		return self.create_agent_job(
			"Add Upstream to Proxy", "proxy/upstreams", data, upstream=server
		)

	def update_upstream_private_ip(self, server):
		ip, private_ip = frappe.db.get_value("Server", server, ["ip", "private_ip"])
		data = {"name": private_ip}
		return self.create_agent_job(
			"Rename Upstream", f"proxy/upstreams/{ip}/rename", data, upstream=server
		)

	def new_upstream_file(self, server, site=None, code_server=None):
		_server = frappe.get_doc("Server", server)
		ip = _server.ip if _server.is_self_hosted else _server.private_ip
		data = {"name": site if site else code_server}
		doctype = "Site" if site else "Code Server"
		return self.create_agent_job(
			f"Add {doctype} to Upstream",
			f"proxy/upstreams/{ip}/sites",
			data,
			site=site,
			code_server=code_server,
			upstream=server,
		)

	def remove_upstream_file(
		self, server, site=None, site_name=None, code_server=None, skip_reload=False
	):
		_server = frappe.get_doc("Server", server)
		ip = _server.ip if _server.is_self_hosted else _server.private_ip
		doctype = "Site" if site else "Code Server"
		file_name = site_name or site if (site or site_name) else code_server
		data = {"skip_reload": skip_reload}
		return self.create_agent_job(
			f"Remove {doctype} from Upstream",
			f"proxy/upstreams/{ip}/sites/{file_name}",
			method="DELETE",
			site=site,
			code_server=code_server,
			upstream=server,
			data=data,
		)

	def setup_code_server(self, bench, name, password):
		data = {"name": name, "password": password}
		return self.create_agent_job(
			"Setup Code Server", f"benches/{bench}/codeserver", data, code_server=name
		)

	def start_code_server(self, bench, name, password):
		data = {"password": password}
		return self.create_agent_job(
			"Start Code Server",
			f"benches/{bench}/codeserver/start",
			data,
			code_server=name,
		)

	def stop_code_server(self, bench, name):
		return self.create_agent_job(
			"Stop Code Server",
			f"benches/{bench}/codeserver/stop",
			code_server=name,
		)

	def archive_code_server(self, bench, name):
		return self.create_agent_job(
			"Archive Code Server",
			f"benches/{bench}/codeserver/archive",
			method="POST",
			code_server=name,
		)

	def add_ssh_user(self, bench):
		private_ip = frappe.db.get_value("Server", bench.server, "private_ip")
		candidate = frappe.get_doc("Deploy Candidate", bench.candidate)
		data = {
			"name": bench.name,
			"principal": bench.group,
			"ssh": {"ip": private_ip, "port": 22000 + bench.port_offset},
			"certificate": candidate.get_certificate(),
		}
		return self.create_agent_job(
			"Add User to Proxy", "ssh/users", data, bench=bench.name, upstream=bench.server
		)

	def remove_ssh_user(self, bench):
		return self.create_agent_job(
			"Remove User from Proxy",
			f"ssh/users/{bench.name}",
			method="DELETE",
			bench=bench.name,
			upstream=bench.server,
		)

	def add_proxysql_user(self, site, database, username, password, database_server):
		data = {
			"username": username,
			"password": password,
			"database": database,
			"backend": {"ip": database_server.private_ip, "id": database_server.server_id},
		}
		return self.create_agent_job(
			"Add User to ProxySQL", "proxysql/users", data, site=site.name
		)

	def add_proxysql_backend(self, database_server):
		data = {
			"backend": {"ip": database_server.private_ip, "id": database_server.server_id},
		}
		return self.create_agent_job("Add Backend to ProxySQL", "proxysql/backends", data)

	def remove_proxysql_user(self, site, username):
		return self.create_agent_job(
			"Remove User from ProxySQL",
			f"proxysql/users/{username}",
			method="DELETE",
			site=site.name,
		)

	def create_database_access_credentials(self, site, mode):
		database_server = frappe.db.get_value("Bench", site.bench, "database_server")
		data = {
			"mode": mode,
			"mariadb_root_password": get_decrypted_password(
				"Database Server", database_server, "mariadb_root_password"
			),
		}
		credentials = self.post(
			f"benches/{site.bench}/sites/{site.name}/credentials", data=data
		)
		return credentials

	def revoke_database_access_credentials(self, site):
		database_server = frappe.db.get_value("Bench", site.bench, "database_server")
		data = {
			"user": site.database_access_user,
			"mariadb_root_password": get_decrypted_password(
				"Database Server", database_server, "mariadb_root_password"
			),
		}
		return self.post(
			f"benches/{site.bench}/sites/{site.name}/credentials/revoke", data=data
		)

	def update_site_status(self, server, site, status, skip_reload=False):
		data = {"status": status, "skip_reload": skip_reload}
		_server = frappe.get_doc("Server", server)
		ip = _server.ip if _server.is_self_hosted else _server.private_ip
		return self.create_agent_job(
			"Update Site Status",
			f"proxy/upstreams/{ip}/sites/{site}/status",
			data=data,
			site=site,
			upstream=server,
		)

	def reload_nginx(self):
		return self.create_agent_job("Reload NGINX Job", "proxy/reload")

	def cleanup_unused_files(self):
		return self.create_agent_job("Cleanup Unused Files", "server/cleanup", {})

	def get(self, path):
		return self.request("GET", path)

	def post(self, path, data=None):
		return self.request("POST", path, data)

	def request(self, method, path, data=None, files=None, agent_job=None):
		agent_job_id = agent_job.name if agent_job else None
		headers = None
		url = None

		try:
			url = f"https://{self.server}:{self.port}/agent/{path}"
			password = get_decrypted_password(self.server_type, self.server, "agent_password")
			headers = {"Authorization": f"bearer {password}", "X-Agent-Job-Id": agent_job_id}
			intermediate_ca = frappe.db.get_value(
				"Press Settings", "Press Settings", "backbone_intermediate_ca"
			)
			if frappe.conf.developer_mode and intermediate_ca:
				root_ca = frappe.db.get_value(
					"Certificate Authority", intermediate_ca, "parent_authority"
				)
				verify = frappe.get_doc("Certificate Authority", root_ca).certificate_file
			else:
				verify = True
			if files:
				file_objects = {
					key: value
					if isinstance(value, _io.BufferedReader)
					else frappe.get_doc("File", {"file_url": url}).get_content()
					for key, value in files.items()
				}
				file_objects["json"] = json.dumps(data).encode()
				result = requests.request(
					method, url, headers=headers, files=file_objects, verify=verify
				)
			else:
				result = requests.request(
					method, url, headers=headers, json=data, verify=verify, timeout=(10, 30)
				)
			json_response = None
			try:
				json_response = result.json()
				result.raise_for_status()
				return json_response
			except Exception:
				self.handle_request_failure(agent_job, result)
				log_error(
					title="Agent Request Result Exception",
					method=method,
					url=url,
					data=data,
					files=files,
					headers=headers,
					result=json_response or result.text,
				)
		except Exception as exce:
			self.handle_exception(agent_job, exce)
			log_error(
				title="Agent Request Exception",
				method=method,
				url=url,
				data=data,
				files=files,
				headers=headers,
			)

	def handle_request_failure(self, agent_job, result):
		message = f"""
			Status Code: {getattr(result, 'status_code', 'Unknown')} \n
			Response: {getattr(result, 'text', 'Unknown')}
		"""
		self.log_failure_reason(agent_job, message)
		agent_job.flags.status_code = result.status_code

	def handle_exception(self, agent_job, exception):
		self.log_failure_reason(agent_job, exception)

	def log_failure_reason(self, agent_job=None, message=None):
		if not agent_job:
			return

		agent_job.traceback = message
		agent_job.output = message

	def create_agent_job(
		self,
		job_type,
		path,
		data=None,
		files=None,
		method="POST",
		bench=None,
		site=None,
		code_server=None,
		upstream=None,
		host=None,
	):
		job = frappe.get_doc(
			{
				"doctype": "Agent Job",
				"server_type": self.server_type,
				"server": self.server,
				"bench": bench,
				"host": host,
				"site": site,
				"code_server": code_server,
				"upstream": upstream,
				"status": "Undelivered",
				"request_method": method,
				"request_path": path,
				"request_data": json.dumps(data or {}, indent=4, sort_keys=True),
				"request_files": json.dumps(files or {}, indent=4, sort_keys=True),
				"job_type": job_type,
			}
		).insert()
		return job

	def update_monitor_rules(self, rules, routes):
		data = {"rules": rules, "routes": routes}
		status = self.post("monitor/rules", data=data)
		return status

	def get_job_status(self, id):
		status = self.get(f"jobs/{id}")
		return status

	def get_site_sid(self, site, user=None):
		if user:
			data = {"user": user}
			result = self.post(f"benches/{site.bench}/sites/{site.name}/sid", data=data)
		else:
			result = self.get(f"benches/{site.bench}/sites/{site.name}/sid")
		return result.get("sid")

	def get_site_info(self, site):
		return self.get(f"benches/{site.bench}/sites/{site.name}/info")["data"]

	def get_sites_info(self, bench, since):
		return self.post(f"benches/{bench.name}/info", data={"since": since})

	def get_site_analytics(self, site):
		return self.get(f"benches/{site.bench}/sites/{site.name}/analytics")["data"]

	def get_sites_analytics(self, bench):
		return self.get(f"benches/{bench.name}/analytics")

	def describe_database_table(self, site, doctype, columns):
		data = {"doctype": doctype, "columns": list(columns)}
		return self.post(
			f"benches/{site.bench}/sites/{site.name}/describe-database-table",
			data=data,
		)["data"]

	def add_database_index(self, site, doctype, columns):
		data = {"doctype": doctype, "columns": list(columns)}
		return self.post(
			f"benches/{site.bench}/sites/{site.name}/add-database-index",
			data=data,
		)["data"]

	def get_jobs_status(self, ids):
		status = self.get(f"jobs/{','.join(map(str, ids))}")
		if len(ids) == 1:
			return [status]
		return status

	def get_jobs_id(self, agent_job_ids):
		return self.get(f"agent-jobs/{agent_job_ids}")

	def get_version(self):
		return self.get("version")

	def update(self):
		url = frappe.get_doc(self.server_type, self.server).get_agent_repository_url()
		return self.post("update", data={"url": url})

	def ping(self):
		return self.get("ping")["message"]

	def fetch_monitor_data(self, bench):
		data = self.post(f"benches/{bench}/monitor")["data"]
		return data

	def fetch_site_status(self, site):
		data = self.get(f"benches/{site.bench}/sites/{site.name}/status")["data"]
		return data

	def fetch_bench_status(self, bench):
		data = self.get(f"benches/{bench}/status")
		return data

	def run_after_migrate_steps(self, site):
		data = {
			"admin_password": site.get_password("admin_password"),
		}
		return self.create_agent_job(
			"Run After Migrate Steps",
			f"benches/{site.bench}/sites/{site.name}/run_after_migrate_steps",
			bench=site.bench,
			site=site.name,
			data=data,
		)

	def move_site_to_bench(
		self,
		site,
		target,
		deactivate=True,
		skip_failing_patches=False,
	):
		"""
		Move site to bench without backup
		"""
		activate = site.status not in ("Inactive", "Suspended")
		data = {
			"target": target,
			"deactivate": deactivate,
			"activate": activate,
			"skip_failing_patches": skip_failing_patches,
		}
		return self.create_agent_job(
			"Move Site to Bench",
			f"benches/{site.bench}/sites/{site.name}/move_to_bench",
			data,
			bench=site.bench,
			site=site.name,
		)

	def force_update_bench_limits(self, bench: str, data: dict):
		return self.create_agent_job(
			"Force Update Bench Limits", f"benches/{bench}/limits", bench=bench, data=data
		)

<<<<<<< HEAD
	def patch_app(self, bench: str, app: str, data: "AgentPatchConfig"):
		return self.create_agent_job(
			"Patch App",
			f"benches/{bench}/patch/{app}",
			bench=bench,
			data=data,
		)
=======
	def upload_build_context_for_docker_build(self, file):
		return self.request("POST", "builder/upload", files={"build_context_file": file}).get(
			"filename"
		)

	def build_docker_image(self, data: dict):
		return self.create_agent_job("Docker Image Build", "builder/build", data=data)
>>>>>>> 4f3334b6
<|MERGE_RESOLUTION|>--- conflicted
+++ resolved
@@ -877,7 +877,6 @@
 			"Force Update Bench Limits", f"benches/{bench}/limits", bench=bench, data=data
 		)
 
-<<<<<<< HEAD
 	def patch_app(self, bench: str, app: str, data: "AgentPatchConfig"):
 		return self.create_agent_job(
 			"Patch App",
@@ -885,12 +884,11 @@
 			bench=bench,
 			data=data,
 		)
-=======
+
 	def upload_build_context_for_docker_build(self, file):
 		return self.request("POST", "builder/upload", files={"build_context_file": file}).get(
 			"filename"
 		)
 
 	def build_docker_image(self, data: dict):
-		return self.create_agent_job("Docker Image Build", "builder/build", data=data)
->>>>>>> 4f3334b6
+		return self.create_agent_job("Docker Image Build", "builder/build", data=data)