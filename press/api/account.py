--- conflicted
+++ resolved
@@ -72,16 +72,14 @@
 		if not is_invitation and not country:
 			frappe.throw("Country is required")
 
-<<<<<<< HEAD
-		if not accepted_user_terms:
-			frappe.throw("You need to accept our Terms of Service & Privary Policy")
-=======
 		if not is_invitation and country:
 			all_countries = frappe.db.get_all("Country", pluck="name")
 			country = find(all_countries, lambda x: x.lower() == country.lower())
 			if not country:
 				frappe.throw("Country filed should be a valid country name")
->>>>>>> bd7d95b6
+    
+    if not accepted_user_terms:
+      frappe.throw("You need to accept our Terms of Service & Privary Policy")
 
 	# if the request is authenticated, set the user to Administrator
 	frappe.set_user("Administrator")
