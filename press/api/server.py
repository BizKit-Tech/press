# Copyright (c) 2022, Frappe and contributors
# For license information, please see license.txt

import frappe
import requests
from press.press.doctype.cluster.cluster import Cluster

from press.utils import get_current_team, group_children_in_result
from press.api.site import protected
from press.api.bench import all as all_benches
from frappe.utils import convert_utc_to_timezone
from frappe.utils.password import get_decrypted_password
from datetime import datetime, timezone as tz
from frappe.utils import flt
from press.press.doctype.team.team import get_child_team_members


def poly_get_doc(doctypes, name):
	for doctype in doctypes:
		if frappe.db.exists(doctype, name):
			return frappe.get_doc(doctype, name)
	return frappe.get_doc(doctypes[-1], name)


@frappe.whitelist()
def all(server_filter=None):
	if server_filter is None:
		server_filter = {"server_type": "", "tag": ""}

	team = get_current_team()
	child_teams = [team.name for team in get_child_team_members(team)]
	teams = [team] + child_teams

	db_server = frappe.qb.DocType("Database Server")
	app_server = frappe.qb.DocType("Server")
	res_tag = frappe.qb.DocType("Resource Tag")

	if server_filter["server_type"] != "Database Servers":
		app_server_query = (
			frappe.qb.from_(app_server)
<<<<<<< HEAD
			.select(
				app_server.name,
				app_server.title,
				app_server.status,
				app_server.creation,
				app_server.cluster,
			)
			.where(
				((app_server.team).isin(teams))
				& (app_server.status != "Archived")
				& (app_server.is_self_hosted == 0)
			)
=======
			.select(app_server.name, app_server.title, app_server.status, app_server.creation)
			.where(((app_server.team).isin(teams)) & (app_server.status != "Archived"))
>>>>>>> 90ffe09e
		)

		if server_filter["tag"]:
			app_server_query = app_server_query.inner_join(res_tag).on(
				(res_tag.parent == app_server.name) & (res_tag.tag_name == server_filter["tag"])
			)

	if server_filter["server_type"] != "App Servers":
		database_server_query = (
			frappe.qb.from_(db_server)
<<<<<<< HEAD
			.select(
				db_server.name,
				db_server.title,
				db_server.status,
				db_server.creation,
				db_server.cluster,
			)
			.where(((db_server.team).isin(teams)) & (db_server.status != "Archived"))
=======
			.select(db_server.name, db_server.title, db_server.status, db_server.creation)
			.where(
				((db_server.team).isin(teams))
				& (db_server.status != "Archived")
				& (db_server.is_self_hosted == 0)
			)
>>>>>>> 90ffe09e
		)

		if server_filter["tag"]:
			database_server_query = database_server_query.inner_join(res_tag).on(
				(res_tag.parent == db_server.name) & (res_tag.tag_name == server_filter["tag"])
			)

	if server_filter["server_type"] == "App Servers":
		query = app_server_query
	elif server_filter["server_type"] == "Database Servers":
		query = database_server_query
	else:
		query = app_server_query + database_server_query

	# union isn't supported in qb for run method
	# https://github.com/frappe/frappe/issues/15609
	servers = frappe.db.sql(query.get_sql(), as_dict=True)
	for server in servers:
		server_plan_name = frappe.get_value("Server", server.name, "plan")
		server["plan"] = (
			frappe.get_doc("Plan", server_plan_name) if server_plan_name else None
		)
		server["app_server"] = f"f{server.name[1:]}"
		server["tags"] = frappe.get_all(
			"Resource Tag", {"parent": server.name}, pluck="tag_name"
		)
		server["region_info"] = frappe.db.get_value(
			"Cluster", server.cluster, ["title", "image"], as_dict=True
		)
	return servers


@frappe.whitelist()
def server_tags():
	team = get_current_team()
	return frappe.get_all(
		"Press Tag", {"team": team, "doctype_name": "Server"}, pluck="tag"
	)


@frappe.whitelist()
@protected(["Server", "Database Server"])
def get(name):
	server = poly_get_doc(["Server", "Database Server"], name)
	return {
		"name": server.name,
		"title": server.title,
		"status": server.status,
		"team": server.team,
		"app_server": server.name
		if server.is_self_hosted
		else f"f{server.name[1:]}",  # Don't use `f` series if self hosted
		"region_info": frappe.db.get_value(
			"Cluster", server.cluster, ["name", "title", "image"], as_dict=True
		),
		"server_tags": [{"name": x.tag, "tag": x.tag_name} for x in server.tags],
		"tags": frappe.get_all(
			"Press Tag", {"team": server.team, "doctype_name": "Server"}, ["name", "tag"]
		),
	}


@frappe.whitelist()
@protected(["Server", "Database Server"])
def overview(name):
	server = poly_get_doc(["Server", "Database Server"], name)
	plan = frappe.get_doc("Plan", server.plan)
	if server.is_self_hosted:  # Hacky way to show current specs in place of Plans
		self_hosted_server = frappe.get_doc("Self Hosted Server", server.name)
		plan.vcpu = self_hosted_server.vcpus
		plan.memory = self_hosted_server.ram
		plan.disk = self_hosted_server.total_storage.split(" ")[0]  # Saved in DB as "50 GB"
	return {
		"plan": plan.as_dict(),
		"info": {
			"owner": frappe.db.get_value(
				"User",
				frappe.get_value("Team", server.team, "user"),
				["first_name", "last_name", "user_image"],
				as_dict=True,
			),
			"created_on": server.creation,
		},
	}


@frappe.whitelist()
@protected(["Server", "Database Server"])
def archive(name):
	server = poly_get_doc(["Server", "Database Server"], name)
	if server.doctype == "Database Server":
		app_server_name = frappe.db.get_value(
			"Server", {"database_server": server.name}, "name"
		)
		app_server = frappe.get_doc("Server", app_server_name)
		db_server = server
	else:
		app_server = server
		db_server = frappe.get_doc("Database Server", server.database_server)
	app_server.archive()
	db_server.archive()


@frappe.whitelist()
def new(server):
	team = get_current_team(get_doc=True)
	if not team.enabled:
		frappe.throw("You cannot create a new server because your account is disabled")

	cluster: Cluster = frappe.get_doc("Cluster", server["cluster"])

	db_plan = frappe.get_doc("Plan", server["db_plan"])
	db_server, job = cluster.create_server(
		"Database Server", server["title"], db_plan, team=team.name
	)

	proxy_server = frappe.get_all(
		"Proxy Server", {"status": "Active", "cluster": cluster.name}, limit=1
	)[0]

	# to be used by app server
	cluster.database_server = db_server.name
	cluster.proxy_server = proxy_server.name

	app_plan = frappe.get_doc("Plan", server["app_plan"])
	app_server, job = cluster.create_server(
		"Server", server["title"], app_plan, team=team.name
	)

	return {"server": app_server.name, "job": job.name}


@frappe.whitelist()
@protected(["Server", "Database Server"])
def usage(name):
	query_map = {
		"vcpu": (
			f"""((count(count(node_cpu_seconds_total{{instance="{name}",job="node"}}) by (cpu))) - avg(sum by (mode)(rate(node_cpu_seconds_total{{mode='idle',instance="{name}",job="node"}}[120s])))) / count(count(node_cpu_seconds_total{{instance="{name}",job="node"}}) by (cpu))""",
			lambda x: x,
		),
		"disk": (
			f"""(node_filesystem_size_bytes{{instance="{name}", job="node", mountpoint="/"}} - node_filesystem_avail_bytes{{instance="{name}", job="node", mountpoint="/"}}) / (1024 * 1024 * 1024)""",
			lambda x: x,
		),
		"memory": (
			f"""(node_memory_MemTotal_bytes{{instance="{name}",job="node"}} - node_memory_MemFree_bytes{{instance="{name}",job="node"}} - (node_memory_Cached_bytes{{instance="{name}",job="node"}} + node_memory_Buffers_bytes{{instance="{name}",job="node"}})) / (1024 * 1024)""",
			lambda x: x,
		),
	}

	result = {}
	for usage_type, query in query_map.items():
		response = prometheus_query(query[0], query[1], "Asia/Kolkata", 120, 120)["datasets"]
		if response:
			result[usage_type] = response[0]["values"][-1]
	return result


@protected(["Server", "Database Server"])
def total_resource(name):
	query_map = {
		"vcpu": (
			f"""(count(count(node_cpu_seconds_total{{instance="{name}",job="node"}}) by (cpu)))""",
			lambda x: x,
		),
		"disk": (
			f"""(node_filesystem_size_bytes{{instance="{name}", job="node", mountpoint="/"}}) / (1024 * 1024 * 1024)""",
			lambda x: x,
		),
		"memory": (
			f"""(node_memory_MemTotal_bytes{{instance="{name}",job="node"}}) / (1024 * 1024)""",
			lambda x: x,
		),
	}

	result = {}
	for usage_type, query in query_map.items():
		response = prometheus_query(query[0], query[1], "Asia/Kolkata", 120, 120)["datasets"]
		if response:
			result[usage_type] = response[0]["values"][-1]
	return result


def calculate_swap(name):
	query_map = {
		"swap_used": (
			f"""((node_memory_SwapTotal_bytes{{instance="{name}",job="node"}} - node_memory_SwapFree_bytes{{instance="{name}",job="node"}}) / node_memory_SwapTotal_bytes{{instance="{name}",job="node"}}) * 100""",
			lambda x: x,
		),
		"swap": (
			f"""node_memory_SwapTotal_bytes{{instance="{name}",job="node"}} / (1024 * 1024 * 1024)""",
			lambda x: x,
		),
		"required": (
			f"""(
					(node_memory_MemTotal_bytes{{instance="{name}",job="node"}} +
						node_memory_SwapTotal_bytes{{instance="{name}",job="node"}}
					) -
					(node_memory_MemFree_bytes{{instance="{name}",job="node"}} +
						node_memory_SwapFree_bytes{{instance="{name}",job="node"}} +
						node_memory_Cached_bytes{{instance="{name}",job="node"}} +
						node_memory_Buffers_bytes{{instance="{name}",job="node"}} +
						node_memory_SwapCached_bytes{{instance="{name}",job="node"}}
					)
				) /
				(1024 * 1024 * 1024)""",
			lambda x: x,
		),
	}

	result = {}
	for usage_type, query in query_map.items():
		response = prometheus_query(query[0], query[1], "Asia/Kolkata", 120, 120)["datasets"]
		if response:
			result[usage_type] = response[0]["values"][-1]
	return result


@frappe.whitelist()
@protected(["Server", "Database Server"])
def analytics(name, query, timezone, duration):
	timespan, timegrain = {
		"1 Hour": (60 * 60, 2 * 60),
		"6 Hour": (6 * 60 * 60, 5 * 60),
		"24 Hour": (24 * 60 * 60, 30 * 60),
		"7 Days": (7 * 24 * 60 * 60, 3 * 60 * 60),
		"15 Days": (15 * 24 * 60 * 60, 6 * 60 * 60),
	}[duration]

	query_map = {
		"cpu": (
			f"""sum by (mode)(rate(node_cpu_seconds_total{{instance="{name}", job="node"}}[{timegrain}s])) * 100""",
			lambda x: x["mode"],
		),
		"network": (
			f"""rate(node_network_receive_bytes_total{{instance="{name}", job="node", device=~"ens.*"}}[{timegrain}s]) * 8""",
			lambda x: x["device"],
		),
		"iops": (
			f"""rate(node_disk_reads_completed_total{{instance="{name}", job="node"}}[{timegrain}s])""",
			lambda x: x["device"],
		),
		"space": (
			f"""100 - ((node_filesystem_avail_bytes{{instance="{name}", job="node", device="/dev/root"}} * 100) / node_filesystem_size_bytes{{instance="{name}", job="node", device="/dev/root"}})""",
			lambda x: x["device"],
		),
		"loadavg": (
			f"""{{__name__=~"node_load1|node_load5|node_load15", instance="{name}", job="node"}}""",
			lambda x: f"Load Average {x['__name__'][9:]}",
		),
		"memory": (
			f"""node_memory_MemTotal_bytes{{instance="{name}",job="node"}} - node_memory_MemFree_bytes{{instance="{name}",job="node"}} - (node_memory_Cached_bytes{{instance="{name}",job="node"}} + node_memory_Buffers_bytes{{instance="{name}",job="node"}})""",
			lambda x: "Used",
		),
	}

	return prometheus_query(
		query_map[query][0], query_map[query][1], timezone, timespan, timegrain
	)


def prometheus_query(query, function, timezone, timespan, timegrain):
	monitor_server = frappe.db.get_single_value("Press Settings", "monitor_server")
	if not monitor_server:
		return []

	url = f"https://{monitor_server}/prometheus/api/v1/query_range"
	password = get_decrypted_password("Monitor Server", monitor_server, "grafana_password")

	end = datetime.utcnow().replace(tzinfo=tz.utc)
	start = frappe.utils.add_to_date(end, seconds=-timespan)
	query = {
		"query": query,
		"start": start.timestamp(),
		"end": end.timestamp(),
		"step": f"{timegrain}s",
	}

	response = requests.get(url, params=query, auth=("frappe", password)).json()

	datasets = []
	labels = []

	if not response["data"]["result"]:
		return {"datasets": datasets, "labels": labels}

	for timestamp, _ in response["data"]["result"][0]["values"]:
		labels.append(
			convert_utc_to_timezone(
				datetime.fromtimestamp(timestamp, tz=tz.utc).replace(tzinfo=None), timezone
			)
		)

	for index in range(len(response["data"]["result"])):
		dataset = {
			"name": function(response["data"]["result"][index]["metric"]),
			"values": [],
		}
		for _, value in response["data"]["result"][index]["values"]:
			dataset["values"].append(flt(value, 2))
		datasets.append(dataset)

	return {"datasets": datasets, "labels": labels}


@frappe.whitelist()
def options():
	if not get_current_team(get_doc=True).servers_enabled:
		frappe.throw("Servers feature is not yet enabled on your account")
	regions = frappe.get_all(
		"Cluster", {"cloud_provider": "AWS EC2", "public": True}, ["name", "title", "image"]
	)
	return {
		"regions": regions,
		"app_plans": plans("Server"),
		"db_plans": plans("Database Server"),
	}


@frappe.whitelist()
def plans(name, cluster=None):
	filters = {"enabled": True, "document_type": name}
	if cluster:
		filters["cluster"] = cluster
	plans = frappe.db.get_all(
		"Plan",
		fields=[
			"name",
			"plan_title",
			"price_usd",
			"price_inr",
			"vcpu",
			"memory",
			"disk",
			"cluster",
			"instance_type",
			"`tabHas Role`.role",
		],
		filters=filters,
		order_by="price_usd asc",
	)
	plans = group_children_in_result(plans, {"role": "roles"})

	out = []
	for plan in plans:
		if frappe.utils.has_common(plan["roles"], frappe.get_roles()):
			plan.pop("roles", "")
			out.append(plan)
	return out


@frappe.whitelist()
def play(play):
	play = frappe.get_doc("Ansible Play", play)
	play = play.as_dict()
	whitelisted_fields = [
		"name",
		"play",
		"creation",
		"status",
		"start",
		"end",
		"duration",
	]
	for key in list(play.keys()):
		if key not in whitelisted_fields:
			play.pop(key, None)

	play.steps = frappe.get_all(
		"Ansible Task",
		filters={"play": play.name},
		fields=["task", "status", "start", "end", "duration", "output"],
		order_by="creation",
	)
	return play


@frappe.whitelist()
@protected(["Server", "Database Server"])
def change_plan(name, plan):
	poly_get_doc(["Server", "Database Server"], name).change_plan(plan)


@frappe.whitelist()
@protected(["Server", "Database Server"])
def press_jobs(name):
	jobs = []
	for job in frappe.get_all("Press Job", {"server": name}, pluck="name"):
		jobs.append(frappe.get_doc("Press Job", job).detail())
	return jobs


@frappe.whitelist()
@protected("Server")
def get_title_and_cluster(name):
	return frappe.db.get_value("Server", name, ["title", "cluster"], as_dict=True)


@frappe.whitelist()
@protected(["Server", "Database Server"])
def groups(name):
	server = poly_get_doc(["Server", "Database Server"], name)
	if server.doctype == "Database Server":
		app_server = frappe.db.get_value("Server", {"database_server": server.name}, "name")
		server = frappe.get_doc("Server", app_server)

	return all_benches(server=server.name)


@frappe.whitelist()
@protected(["Server", "Database Server"])
def reboot(name):
	return poly_get_doc(["Server", "Database Server"], name).reboot()


@frappe.whitelist()
@protected(["Server", "Database Server"])
def rename(name, title):
	doc = poly_get_doc(["Server", "Database Server"], name)
	doc.title = title
	doc.save()<|MERGE_RESOLUTION|>--- conflicted
+++ resolved
@@ -38,7 +38,6 @@
 	if server_filter["server_type"] != "Database Servers":
 		app_server_query = (
 			frappe.qb.from_(app_server)
-<<<<<<< HEAD
 			.select(
 				app_server.name,
 				app_server.title,
@@ -51,10 +50,6 @@
 				& (app_server.status != "Archived")
 				& (app_server.is_self_hosted == 0)
 			)
-=======
-			.select(app_server.name, app_server.title, app_server.status, app_server.creation)
-			.where(((app_server.team).isin(teams)) & (app_server.status != "Archived"))
->>>>>>> 90ffe09e
 		)
 
 		if server_filter["tag"]:
@@ -65,7 +60,6 @@
 	if server_filter["server_type"] != "App Servers":
 		database_server_query = (
 			frappe.qb.from_(db_server)
-<<<<<<< HEAD
 			.select(
 				db_server.name,
 				db_server.title,
@@ -74,14 +68,6 @@
 				db_server.cluster,
 			)
 			.where(((db_server.team).isin(teams)) & (db_server.status != "Archived"))
-=======
-			.select(db_server.name, db_server.title, db_server.status, db_server.creation)
-			.where(
-				((db_server.team).isin(teams))
-				& (db_server.status != "Archived")
-				& (db_server.is_self_hosted == 0)
-			)
->>>>>>> 90ffe09e
 		)
 
 		if server_filter["tag"]:
