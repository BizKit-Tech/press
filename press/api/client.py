# Copyright (c) 2023, Frappe Technologies Pvt. Ltd. and Contributors
# MIT License. See license.txt

from __future__ import unicode_literals
import frappe
import inspect
from frappe.utils import cstr
from pypika.queries import QueryBuilder
from frappe.model.base_document import get_controller
from frappe.model import default_fields, child_table_fields
from frappe import is_whitelisted
from frappe.handler import get_attr, run_doc_method as _run_doc_method

ALLOWED_DOCTYPES = [
	"Site",
	"Site App",
	"Site Domain",
	"Site Backup",
	"Site Activity",
	"Site Config",
	"Site Config Key",
	"Plan",
	"Invoice",
	"Balance Transaction",
	"Stripe Payment Method",
	"Bench Dependency Version",
	"Release Group",
	"Release Group App",
	"Release Group Dependency",
	"Cluster",
	"Press Permission Group",
	"Team",
	"SaaS Product Site Request",
	"Deploy Candidate",
	"Agent Job",
	"Common Site Config",
<<<<<<< HEAD
	"Resource Tag",
	"Press Tag",
=======
	"User",
	"Partner Approval Request",
>>>>>>> bb3727b9
]


@frappe.whitelist()
def get_list(
	doctype,
	fields=None,
	filters=None,
	order_by=None,
	start=0,
	limit=20,
	parent=None,
	debug=False,
):
	check_permissions(doctype)
	valid_fields = validate_fields(doctype, fields)
	valid_filters = validate_filters(doctype, filters)

	meta = frappe.get_meta(doctype)
	if meta.istable and not (filters.get("parenttype") and filters.get("parent")):
		frappe.throw("parenttype and parent are required to get child records")

	if meta.has_field("team"):
		valid_filters = valid_filters or frappe._dict()
		valid_filters.team = frappe.local.team().name

	print(valid_filters)

	query = frappe.qb.get_query(
		doctype,
		filters=valid_filters,
		fields=valid_fields,
		offset=start,
		limit=limit,
		order_by=order_by,
	)

	print(query)

	if meta.istable:
		parentmeta = frappe.get_meta(filters.get("parenttype"))
		if parentmeta.has_field("team"):
			ParentDocType = frappe.qb.DocType(filters.get("parenttype"))
			ChildDocType = frappe.qb.DocType(doctype)
			query = (
				query.join(ParentDocType)
				.on(ParentDocType.name == ChildDocType.parent)
				.where(ParentDocType.team == frappe.local.team().name)
			)

	filters = frappe._dict(filters or {})
	list_args = dict(
		fields=fields,
		filters=filters,
		order_by=order_by,
		start=start,
		limit=limit,
		parent=parent,
		debug=debug,
	)
	query = apply_custom_filters(doctype, query, **list_args)
	if isinstance(query, QueryBuilder):
		return query.run(as_dict=1, debug=debug)
	elif isinstance(query, list):
		return query
	elif query is None:
		return []


@frappe.whitelist()
def get(doctype, name):
	check_permissions(doctype)
	doc = frappe.get_doc(doctype, name)

	if not frappe.local.system_user() and frappe.get_meta(doctype).has_field("team"):
		if doc.team != frappe.local.team().name:
			raise_not_permitted()

	fields = list(default_fields)
	if hasattr(doc, "dashboard_fields"):
		fields += doc.dashboard_fields

	_doc = frappe._dict()
	for fieldname in fields:
		_doc[fieldname] = doc.get(fieldname)

	if hasattr(doc, "get_doc"):
		result = doc.get_doc(_doc)
		if isinstance(result, dict):
			_doc.update(result)

	return _doc


@frappe.whitelist(methods=["POST", "PUT"])
def insert(doc=None):
	if not doc or not doc.get("doctype"):
		frappe.throw(frappe._("doc.doctype is required"))

	check_permissions(doc.get("doctype"))

	doc = frappe._dict(doc)
	if frappe.is_table(doc.doctype):
		if not (doc.parenttype and doc.parent and doc.parentfield):
			frappe.throw(
				frappe._("Parenttype, Parent and Parentfield are required to insert a child record")
			)

		# inserting a child record
		parent = frappe.get_doc(doc.parenttype, doc.parent)

		if frappe.get_meta(parent.doctype).has_field("team"):
			if parent.team != frappe.local.team().name:
				raise_not_permitted()

		parent.append(doc.parentfield, doc)
		parent.save()
		return get(parent.doctype, parent.name)

	_doc = frappe.get_doc(doc)

	if frappe.get_meta(doc.doctype).has_field("team"):
		if not _doc.team:
			# set team if not set
			_doc.team = frappe.local.team().name
		if not frappe.local.system_user():
			# don't allow dashboard user to set any other team
			_doc.team = frappe.local.team().name
	_doc.insert()
	return get(_doc.doctype, _doc.name)


@frappe.whitelist(methods=["POST", "PUT"])
def set_value(doctype, name, fieldname, value=None):
	pass


@frappe.whitelist(methods=["DELETE", "POST"])
def delete(doctype, name):
	pass


@frappe.whitelist()
def run_doc_method(dt, dn, method, args=None):
	check_permissions(dt)

	if not frappe.local.system_user() and frappe.get_meta(dt).has_field("team"):
		doc_team = frappe.db.get_value(dt, dn, "team")
		if doc_team != frappe.local.team().name:
			raise_not_permitted()

	controller = get_controller(dt)
	dashboard_actions = getattr(controller, "dashboard_actions", [])
	if method not in dashboard_actions:
		raise_not_permitted()

	check_method_permissions(dt, dn, method)
	_run_doc_method(dt=dt, dn=dn, method=method, args=args)
	frappe.response.docs = [get(dt, dn)]


@frappe.whitelist()
def run_doctype_method(doctype, method, **kwargs):
	check_permissions(doctype)

	from frappe.modules.utils import get_doctype_module, get_module_name

	module = get_doctype_module(doctype)
	method_path = get_module_name(doctype, module, "", "." + method)

	try:
		_function = get_attr(method_path)
	except Exception as e:
		frappe.throw(
			frappe._("Failed to get method for command {0} with {1}").format(method_path, e)
		)

	is_whitelisted(_function)

	return frappe.call(_function, **kwargs)


def apply_custom_filters(doctype, query, **list_args):
	"""Apply custom filters to query"""
	controller = get_controller(doctype)
	if hasattr(controller, "get_list_query"):
		if inspect.getfullargspec(controller.get_list_query).varkw:
			return controller.get_list_query(query, **list_args)
		else:
			return controller.get_list_query(query)

	return query


def validate_filters(doctype, filters):
	"""Filter filters based on permissions"""
	if not filters:
		return filters

	out = frappe._dict()
	for fieldname, value in filters.items():
		if is_allowed_field(doctype, fieldname):
			out[fieldname] = value

	return out


def validate_fields(doctype, fields):
	"""Filter fields based on permissions"""
	if not fields:
		return fields

	filtered_fields = []
	for field in fields:
		if is_allowed_field(doctype, field):
			filtered_fields.append(field)

	return filtered_fields


def is_allowed_field(doctype, field):
	"""Check if field is valid"""
	if not field:
		return False

	controller = get_controller(doctype)
	dashboard_fields = getattr(controller, "dashboard_fields", [])

	if field in dashboard_fields:
		return True
	elif "." in field and is_allowed_linked_field(doctype, field):
		return True
	elif isinstance(field, dict) and is_allowed_table_field(doctype, field):
		return True
	elif field in [*default_fields, *child_table_fields]:
		return True

	return False


def is_allowed_linked_field(doctype, field):
	linked_field = linked_field_fieldname = None
	if " as " in field:
		linked_field, _ = field.split(" as ")
	else:
		linked_field = field

	linked_field, linked_field_fieldname = linked_field.split(".")
	if not is_allowed_field(doctype, linked_field):
		return False

	linked_field_doctype = frappe.get_meta(doctype).get_field(linked_field).options
	if not is_allowed_field(linked_field_doctype, linked_field_fieldname):
		return False

	return True


def is_allowed_table_field(doctype, field):
	for table_fieldname, table_fields in field.items():
		if not is_allowed_field(doctype, table_fieldname):
			return False

		table_doctype = frappe.get_meta(doctype).get_field(table_fieldname).options
		for table_field in table_fields:
			if not is_allowed_field(table_doctype, table_field):
				return False
	return True


def check_permissions(doctype):
	if doctype not in ALLOWED_DOCTYPES:
		raise_not_permitted()

	if not frappe.local.team():
		frappe.throw(
			"current_team is not set. Use X-PRESS-TEAM header in the request to set it."
		)

	return True


def check_method_permissions(doctype, docname, method) -> None:
	from press.press.doctype.press_permission_group.press_permission_group import (
		has_method_permission,
	)

	if not has_method_permission(doctype, docname, method):
		frappe.throw(f"{method} is not permitted on {doctype} {docname}")
	return True


def is_owned_by_team(doctype, docname, raise_exception=True):
	if not frappe.local.team():
		return False

	docname = cstr(docname)
	owned = frappe.db.get_value(doctype, docname, "team") == frappe.local.team().name
	if not owned and raise_exception:
		raise_not_permitted()
	return owned


def raise_not_permitted():
	frappe.throw("Not permitted", frappe.PermissionError)<|MERGE_RESOLUTION|>--- conflicted
+++ resolved
@@ -34,13 +34,10 @@
 	"Deploy Candidate",
 	"Agent Job",
 	"Common Site Config",
-<<<<<<< HEAD
 	"Resource Tag",
 	"Press Tag",
-=======
 	"User",
 	"Partner Approval Request",
->>>>>>> bb3727b9
 ]
 
 
